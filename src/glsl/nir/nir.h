/*
 * Copyright © 2014 Connor Abbott
 *
 * Permission is hereby granted, free of charge, to any person obtaining a
 * copy of this software and associated documentation files (the "Software"),
 * to deal in the Software without restriction, including without limitation
 * the rights to use, copy, modify, merge, publish, distribute, sublicense,
 * and/or sell copies of the Software, and to permit persons to whom the
 * Software is furnished to do so, subject to the following conditions:
 *
 * The above copyright notice and this permission notice (including the next
 * paragraph) shall be included in all copies or substantial portions of the
 * Software.
 *
 * THE SOFTWARE IS PROVIDED "AS IS", WITHOUT WARRANTY OF ANY KIND, EXPRESS OR
 * IMPLIED, INCLUDING BUT NOT LIMITED TO THE WARRANTIES OF MERCHANTABILITY,
 * FITNESS FOR A PARTICULAR PURPOSE AND NONINFRINGEMENT.  IN NO EVENT SHALL
 * THE AUTHORS OR COPYRIGHT HOLDERS BE LIABLE FOR ANY CLAIM, DAMAGES OR OTHER
 * LIABILITY, WHETHER IN AN ACTION OF CONTRACT, TORT OR OTHERWISE, ARISING
 * FROM, OUT OF OR IN CONNECTION WITH THE SOFTWARE OR THE USE OR OTHER DEALINGS
 * IN THE SOFTWARE.
 *
 * Authors:
 *    Connor Abbott (cwabbott0@gmail.com)
 *
 */

#pragma once

#include "util/hash_table.h"
#include "../list.h"
#include "GL/gl.h" /* GLenum */
#include "util/list.h"
#include "util/ralloc.h"
#include "util/set.h"
#include "util/bitset.h"
#include "nir_types.h"
#include "shader_enums.h"
#include <stdio.h>

#include "nir_opcodes.h"

#ifdef __cplusplus
extern "C" {
#endif

struct gl_program;
struct gl_shader_program;

#define NIR_FALSE 0u
#define NIR_TRUE (~0u)

/** Defines a cast function
 *
 * This macro defines a cast function from in_type to out_type where
 * out_type is some structure type that contains a field of type out_type.
 *
 * Note that you have to be a bit careful as the generated cast function
 * destroys constness.
 */
#define NIR_DEFINE_CAST(name, in_type, out_type, field)  \
static inline out_type *                                 \
name(const in_type *parent)                              \
{                                                        \
   return exec_node_data(out_type, parent, field);       \
}

struct nir_function;
struct nir_shader;
struct nir_instr;


/**
 * Description of built-in state associated with a uniform
 *
 * \sa nir_variable::state_slots
 */
typedef struct {
   int tokens[5];
   int swizzle;
} nir_state_slot;

typedef enum {
   nir_var_all = -1,
   nir_var_shader_in,
   nir_var_shader_out,
   nir_var_global,
   nir_var_local,
   nir_var_uniform,
   nir_var_shader_storage,
   nir_var_shared,
   nir_var_system_value
} nir_variable_mode;

/**
 * Data stored in an nir_constant
 */
union nir_constant_data {
   unsigned u[16];
   int i[16];
   float f[16];
   bool b[16];
};

typedef struct nir_constant {
   /**
    * Value of the constant.
    *
    * The field used to back the values supplied by the constant is determined
    * by the type associated with the \c nir_variable.  Constants may be
    * scalars, vectors, or matrices.
    */
   union nir_constant_data value;

   /* we could get this from the var->type but makes clone *much* easier to
    * not have to care about the type.
    */
   unsigned num_elements;

   /* Array elements / Structure Fields */
   struct nir_constant **elements;
} nir_constant;

/**
 * \brief Layout qualifiers for gl_FragDepth.
 *
 * The AMD/ARB_conservative_depth extensions allow gl_FragDepth to be redeclared
 * with a layout qualifier.
 */
typedef enum {
    nir_depth_layout_none, /**< No depth layout is specified. */
    nir_depth_layout_any,
    nir_depth_layout_greater,
    nir_depth_layout_less,
    nir_depth_layout_unchanged
} nir_depth_layout;

/**
 * Either a uniform, global variable, shader input, or shader output. Based on
 * ir_variable - it should be easy to translate between the two.
 */

typedef struct nir_variable {
   struct exec_node node;

   /**
    * Declared type of the variable
    */
   const struct glsl_type *type;

   /**
    * Declared name of the variable
    */
   char *name;

   struct nir_variable_data {

      /**
       * Is the variable read-only?
       *
       * This is set for variables declared as \c const, shader inputs,
       * and uniforms.
       */
      unsigned read_only:1;
      unsigned centroid:1;
      unsigned sample:1;
      unsigned patch:1;
      unsigned invariant:1;

      /**
       * Storage class of the variable.
       *
       * \sa nir_variable_mode
       */
      nir_variable_mode mode:4;

      /**
       * Interpolation mode for shader inputs / outputs
       *
       * \sa glsl_interp_qualifier
       */
      unsigned interpolation:2;

      /**
       * \name ARB_fragment_coord_conventions
       * @{
       */
      unsigned origin_upper_left:1;
      unsigned pixel_center_integer:1;
      /*@}*/

      /**
       * Was the location explicitly set in the shader?
       *
       * If the location is explicitly set in the shader, it \b cannot be changed
       * by the linker or by the API (e.g., calls to \c glBindAttribLocation have
       * no effect).
       */
      unsigned explicit_location:1;
      unsigned explicit_index:1;

      /**
       * Was an initial binding explicitly set in the shader?
       *
       * If so, constant_initializer contains an integer nir_constant
       * representing the initial binding point.
       */
      unsigned explicit_binding:1;

      /**
       * Does this variable have an initializer?
       *
       * This is used by the linker to cross-validiate initializers of global
       * variables.
       */
      unsigned has_initializer:1;

      /**
       * If non-zero, then this variable may be packed along with other variables
       * into a single varying slot, so this offset should be applied when
       * accessing components.  For example, an offset of 1 means that the x
       * component of this variable is actually stored in component y of the
       * location specified by \c location.
       */
      unsigned location_frac:2;

      /**
       * Non-zero if this variable was created by lowering a named interface
       * block which was not an array.
       *
       * Note that this variable and \c from_named_ifc_block_array will never
       * both be non-zero.
       */
      unsigned from_named_ifc_block_nonarray:1;

      /**
       * Non-zero if this variable was created by lowering a named interface
       * block which was an array.
       *
       * Note that this variable and \c from_named_ifc_block_nonarray will never
       * both be non-zero.
       */
      unsigned from_named_ifc_block_array:1;

      /**
       * \brief Layout qualifier for gl_FragDepth.
       *
       * This is not equal to \c ir_depth_layout_none if and only if this
       * variable is \c gl_FragDepth and a layout qualifier is specified.
       */
      nir_depth_layout depth_layout;

      /**
       * Storage location of the base of this variable
       *
       * The precise meaning of this field depends on the nature of the variable.
       *
       *   - Vertex shader input: one of the values from \c gl_vert_attrib.
       *   - Vertex shader output: one of the values from \c gl_varying_slot.
       *   - Geometry shader input: one of the values from \c gl_varying_slot.
       *   - Geometry shader output: one of the values from \c gl_varying_slot.
       *   - Fragment shader input: one of the values from \c gl_varying_slot.
       *   - Fragment shader output: one of the values from \c gl_frag_result.
       *   - Uniforms: Per-stage uniform slot number for default uniform block.
       *   - Uniforms: Index within the uniform block definition for UBO members.
       *   - Non-UBO Uniforms: uniform slot number.
       *   - Other: This field is not currently used.
       *
       * If the variable is a uniform, shader input, or shader output, and the
       * slot has not been assigned, the value will be -1.
       */
      int location;

      /**
       * The actual location of the variable in the IR. Only valid for inputs
       * and outputs.
       */
      unsigned int driver_location;

      /**
       * output index for dual source blending.
       */
      int index;

      /**
       * Descriptor set binding for sampler or UBO.
       */
      int descriptor_set;

      /**
       * Initial binding point for a sampler or UBO.
       *
       * For array types, this represents the binding point for the first element.
       */
      int binding;

      /**
       * Location an atomic counter is stored at.
       */
      unsigned offset;

      /**
       * ARB_shader_image_load_store qualifiers.
       */
      struct {
         bool read_only; /**< "readonly" qualifier. */
         bool write_only; /**< "writeonly" qualifier. */
         bool coherent;
         bool _volatile;
         bool restrict_flag;

         /** Image internal format if specified explicitly, otherwise GL_NONE. */
         GLenum format;
      } image;

      /**
       * Highest element accessed with a constant expression array index
       *
       * Not used for non-array variables.
       */
      unsigned max_array_access;

   } data;

   /**
    * Built-in state that backs this uniform
    *
    * Once set at variable creation, \c state_slots must remain invariant.
    * This is because, ideally, this array would be shared by all clones of
    * this variable in the IR tree.  In other words, we'd really like for it
    * to be a fly-weight.
    *
    * If the variable is not a uniform, \c num_state_slots will be zero and
    * \c state_slots will be \c NULL.
    */
   /*@{*/
   unsigned num_state_slots;    /**< Number of state slots used */
   nir_state_slot *state_slots;  /**< State descriptors. */
   /*@}*/

   /**
    * Constant expression assigned in the initializer of the variable
    */
   nir_constant *constant_initializer;

   /**
    * For variables that are in an interface block or are an instance of an
    * interface block, this is the \c GLSL_TYPE_INTERFACE type for that block.
    *
    * \sa ir_variable::location
    */
   const struct glsl_type *interface_type;
} nir_variable;

#define nir_foreach_variable(var, var_list) \
   foreach_list_typed(nir_variable, var, node, var_list)

<<<<<<< HEAD
/**
 * Returns the bits in the inputs_read, outputs_written, or
 * system_values_read bitfield corresponding to this variable.
 */
static inline uint64_t
nir_variable_get_io_mask(nir_variable *var, gl_shader_stage stage)
{
   assert(var->data.mode == nir_var_shader_in ||
          var->data.mode == nir_var_shader_out ||
          var->data.mode == nir_var_system_value);
   assert(var->data.location >= 0);

   const struct glsl_type *var_type = var->type;
   if (stage == MESA_SHADER_GEOMETRY && var->data.mode == nir_var_shader_in) {
      /* Most geometry shader inputs are per-vertex arrays */
      if (var->data.location >= VARYING_SLOT_VAR0)
         assert(glsl_type_is_array(var_type));

      if (glsl_type_is_array(var_type))
         var_type = glsl_get_array_element(var_type);
   }

   bool is_vertex_input = (var->data.mode == nir_var_shader_in &&
                           stage == MESA_SHADER_VERTEX);
   unsigned slots = glsl_count_attribute_slots(var_type, is_vertex_input);
   return ((1ull << slots) - 1) << var->data.location;
}

typedef struct {
=======
typedef struct nir_register {
>>>>>>> 874ede49
   struct exec_node node;

   unsigned num_components; /** < number of vector components */
   unsigned num_array_elems; /** < size of array (0 for no array) */

   /** generic register index. */
   unsigned index;

   /** only for debug purposes, can be NULL */
   const char *name;

   /** whether this register is local (per-function) or global (per-shader) */
   bool is_global;

   /**
    * If this flag is set to true, then accessing channels >= num_components
    * is well-defined, and simply spills over to the next array element. This
    * is useful for backends that can do per-component accessing, in
    * particular scalar backends. By setting this flag and making
    * num_components equal to 1, structures can be packed tightly into
    * registers and then registers can be accessed per-component to get to
    * each structure member, even if it crosses vec4 boundaries.
    */
   bool is_packed;

   /** set of nir_src's where this register is used (read from) */
   struct list_head uses;

   /** set of nir_dest's where this register is defined (written to) */
   struct list_head defs;

   /** set of nir_if's where this register is used as a condition */
   struct list_head if_uses;
} nir_register;

typedef enum {
   nir_instr_type_alu,
   nir_instr_type_call,
   nir_instr_type_tex,
   nir_instr_type_intrinsic,
   nir_instr_type_load_const,
   nir_instr_type_jump,
   nir_instr_type_ssa_undef,
   nir_instr_type_phi,
   nir_instr_type_parallel_copy,
} nir_instr_type;

typedef struct nir_instr {
   struct exec_node node;
   nir_instr_type type;
   struct nir_block *block;

   /** generic instruction index. */
   unsigned index;

   /* A temporary for optimization and analysis passes to use for storing
    * flags.  For instance, DCE uses this to store the "dead/live" info.
    */
   uint8_t pass_flags;
} nir_instr;

static inline nir_instr *
nir_instr_next(nir_instr *instr)
{
   struct exec_node *next = exec_node_get_next(&instr->node);
   if (exec_node_is_tail_sentinel(next))
      return NULL;
   else
      return exec_node_data(nir_instr, next, node);
}

static inline nir_instr *
nir_instr_prev(nir_instr *instr)
{
   struct exec_node *prev = exec_node_get_prev(&instr->node);
   if (exec_node_is_head_sentinel(prev))
      return NULL;
   else
      return exec_node_data(nir_instr, prev, node);
}

static inline bool
nir_instr_is_first(nir_instr *instr)
{
   return exec_node_is_head_sentinel(exec_node_get_prev(&instr->node));
}

static inline bool
nir_instr_is_last(nir_instr *instr)
{
   return exec_node_is_tail_sentinel(exec_node_get_next(&instr->node));
}

typedef struct nir_ssa_def {
   /** for debugging only, can be NULL */
   const char* name;

   /** generic SSA definition index. */
   unsigned index;

   /** Index into the live_in and live_out bitfields */
   unsigned live_index;

   nir_instr *parent_instr;

   /** set of nir_instr's where this register is used (read from) */
   struct list_head uses;

   /** set of nir_if's where this register is used as a condition */
   struct list_head if_uses;

   uint8_t num_components;
} nir_ssa_def;

struct nir_src;

typedef struct {
   nir_register *reg;
   struct nir_src *indirect; /** < NULL for no indirect offset */
   unsigned base_offset;

   /* TODO use-def chain goes here */
} nir_reg_src;

typedef struct {
   nir_instr *parent_instr;
   struct list_head def_link;

   nir_register *reg;
   struct nir_src *indirect; /** < NULL for no indirect offset */
   unsigned base_offset;

   /* TODO def-use chain goes here */
} nir_reg_dest;

struct nir_if;

typedef struct nir_src {
   union {
      nir_instr *parent_instr;
      struct nir_if *parent_if;
   };

   struct list_head use_link;

   union {
      nir_reg_src reg;
      nir_ssa_def *ssa;
   };

   bool is_ssa;
} nir_src;

#ifdef __cplusplus
#  define NIR_SRC_INIT nir_src()
#else
#  define NIR_SRC_INIT (nir_src) { { NULL } }
#endif

#define nir_foreach_use(reg_or_ssa_def, src) \
   list_for_each_entry(nir_src, src, &(reg_or_ssa_def)->uses, use_link)

#define nir_foreach_use_safe(reg_or_ssa_def, src) \
   list_for_each_entry_safe(nir_src, src, &(reg_or_ssa_def)->uses, use_link)

#define nir_foreach_if_use(reg_or_ssa_def, src) \
   list_for_each_entry(nir_src, src, &(reg_or_ssa_def)->if_uses, use_link)

#define nir_foreach_if_use_safe(reg_or_ssa_def, src) \
   list_for_each_entry_safe(nir_src, src, &(reg_or_ssa_def)->if_uses, use_link)

typedef struct {
   union {
      nir_reg_dest reg;
      nir_ssa_def ssa;
   };

   bool is_ssa;
} nir_dest;

#ifdef __cplusplus
#  define NIR_DEST_INIT nir_dest()
#else
#  define NIR_DEST_INIT (nir_dest) { { { NULL } } }
#endif

#define nir_foreach_def(reg, dest) \
   list_for_each_entry(nir_dest, dest, &(reg)->defs, reg.def_link)

#define nir_foreach_def_safe(reg, dest) \
   list_for_each_entry_safe(nir_dest, dest, &(reg)->defs, reg.def_link)

static inline nir_src
nir_src_for_ssa(nir_ssa_def *def)
{
   nir_src src = NIR_SRC_INIT;

   src.is_ssa = true;
   src.ssa = def;

   return src;
}

static inline nir_src
nir_src_for_reg(nir_register *reg)
{
   nir_src src = NIR_SRC_INIT;

   src.is_ssa = false;
   src.reg.reg = reg;
   src.reg.indirect = NULL;
   src.reg.base_offset = 0;

   return src;
}

static inline nir_dest
nir_dest_for_reg(nir_register *reg)
{
   nir_dest dest = NIR_DEST_INIT;

   dest.reg.reg = reg;

   return dest;
}

void nir_src_copy(nir_src *dest, const nir_src *src, void *instr_or_if);
void nir_dest_copy(nir_dest *dest, const nir_dest *src, nir_instr *instr);

typedef struct {
   nir_src src;

   /**
    * \name input modifiers
    */
   /*@{*/
   /**
    * For inputs interpreted as floating point, flips the sign bit. For
    * inputs interpreted as integers, performs the two's complement negation.
    */
   bool negate;

   /**
    * Clears the sign bit for floating point values, and computes the integer
    * absolute value for integers. Note that the negate modifier acts after
    * the absolute value modifier, therefore if both are set then all inputs
    * will become negative.
    */
   bool abs;
   /*@}*/

   /**
    * For each input component, says which component of the register it is
    * chosen from. Note that which elements of the swizzle are used and which
    * are ignored are based on the write mask for most opcodes - for example,
    * a statement like "foo.xzw = bar.zyx" would have a writemask of 1101b and
    * a swizzle of {2, x, 1, 0} where x means "don't care."
    */
   uint8_t swizzle[4];
} nir_alu_src;

typedef struct {
   nir_dest dest;

   /**
    * \name saturate output modifier
    *
    * Only valid for opcodes that output floating-point numbers. Clamps the
    * output to between 0.0 and 1.0 inclusive.
    */

   bool saturate;

   unsigned write_mask : 4; /* ignored if dest.is_ssa is true */
} nir_alu_dest;

typedef enum {
   nir_type_invalid = 0, /* Not a valid type */
   nir_type_float,
   nir_type_int,
   nir_type_uint,
   nir_type_bool
} nir_alu_type;

typedef enum {
   NIR_OP_IS_COMMUTATIVE = (1 << 0),
   NIR_OP_IS_ASSOCIATIVE = (1 << 1),
} nir_op_algebraic_property;

typedef struct {
   const char *name;

   unsigned num_inputs;

   /**
    * The number of components in the output
    *
    * If non-zero, this is the size of the output and input sizes are
    * explicitly given; swizzle and writemask are still in effect, but if
    * the output component is masked out, then the input component may
    * still be in use.
    *
    * If zero, the opcode acts in the standard, per-component manner; the
    * operation is performed on each component (except the ones that are
    * masked out) with the input being taken from the input swizzle for
    * that component.
    *
    * The size of some of the inputs may be given (i.e. non-zero) even
    * though output_size is zero; in that case, the inputs with a zero
    * size act per-component, while the inputs with non-zero size don't.
    */
   unsigned output_size;

   /**
    * The type of vector that the instruction outputs. Note that the
    * staurate modifier is only allowed on outputs with the float type.
    */

   nir_alu_type output_type;

   /**
    * The number of components in each input
    */
   unsigned input_sizes[4];

   /**
    * The type of vector that each input takes. Note that negate and
    * absolute value are only allowed on inputs with int or float type and
    * behave differently on the two.
    */
   nir_alu_type input_types[4];

   nir_op_algebraic_property algebraic_properties;
} nir_op_info;

extern const nir_op_info nir_op_infos[nir_num_opcodes];

typedef struct nir_alu_instr {
   nir_instr instr;
   nir_op op;
   nir_alu_dest dest;
   nir_alu_src src[];
} nir_alu_instr;

void nir_alu_src_copy(nir_alu_src *dest, const nir_alu_src *src,
                      nir_alu_instr *instr);
void nir_alu_dest_copy(nir_alu_dest *dest, const nir_alu_dest *src,
                       nir_alu_instr *instr);

/* is this source channel used? */
static inline bool
nir_alu_instr_channel_used(nir_alu_instr *instr, unsigned src, unsigned channel)
{
   if (nir_op_infos[instr->op].input_sizes[src] > 0)
      return channel < nir_op_infos[instr->op].input_sizes[src];

   return (instr->dest.write_mask >> channel) & 1;
}

/*
 * For instructions whose destinations are SSA, get the number of channels
 * used for a source
 */
static inline unsigned
nir_ssa_alu_instr_src_components(const nir_alu_instr *instr, unsigned src)
{
   assert(instr->dest.dest.is_ssa);

   if (nir_op_infos[instr->op].input_sizes[src] > 0)
      return nir_op_infos[instr->op].input_sizes[src];

   return instr->dest.dest.ssa.num_components;
}

typedef enum {
   nir_deref_type_var,
   nir_deref_type_array,
   nir_deref_type_struct
} nir_deref_type;

typedef struct nir_deref {
   nir_deref_type deref_type;
   struct nir_deref *child;
   const struct glsl_type *type;
} nir_deref;

typedef struct {
   nir_deref deref;

   nir_variable *var;
} nir_deref_var;

/* This enum describes how the array is referenced.  If the deref is
 * direct then the base_offset is used.  If the deref is indirect then then
 * offset is given by base_offset + indirect.  If the deref is a wildcard
 * then the deref refers to all of the elements of the array at the same
 * time.  Wildcard dereferences are only ever allowed in copy_var
 * intrinsics and the source and destination derefs must have matching
 * wildcards.
 */
typedef enum {
   nir_deref_array_type_direct,
   nir_deref_array_type_indirect,
   nir_deref_array_type_wildcard,
} nir_deref_array_type;

typedef struct {
   nir_deref deref;

   nir_deref_array_type deref_array_type;
   unsigned base_offset;
   nir_src indirect;
} nir_deref_array;

typedef struct {
   nir_deref deref;

   unsigned index;
} nir_deref_struct;

NIR_DEFINE_CAST(nir_deref_as_var, nir_deref, nir_deref_var, deref)
NIR_DEFINE_CAST(nir_deref_as_array, nir_deref, nir_deref_array, deref)
NIR_DEFINE_CAST(nir_deref_as_struct, nir_deref, nir_deref_struct, deref)

/* Returns the last deref in the chain. */
static inline nir_deref *
nir_deref_tail(nir_deref *deref)
{
   while (deref->child)
      deref = deref->child;
   return deref;
}

typedef struct {
   nir_instr instr;

   unsigned num_params;
   nir_deref_var **params;
   nir_deref_var *return_deref;

   struct nir_function *callee;
} nir_call_instr;

#define INTRINSIC(name, num_srcs, src_components, has_dest, dest_components, \
                  num_variables, num_indices, flags) \
   nir_intrinsic_##name,

#define LAST_INTRINSIC(name) nir_last_intrinsic = nir_intrinsic_##name,

typedef enum {
#include "nir_intrinsics.h"
   nir_num_intrinsics = nir_last_intrinsic + 1
} nir_intrinsic_op;

#undef INTRINSIC
#undef LAST_INTRINSIC

/** Represents an intrinsic
 *
 * An intrinsic is an instruction type for handling things that are
 * more-or-less regular operations but don't just consume and produce SSA
 * values like ALU operations do.  Intrinsics are not for things that have
 * special semantic meaning such as phi nodes and parallel copies.
 * Examples of intrinsics include variable load/store operations, system
 * value loads, and the like.  Even though texturing more-or-less falls
 * under this category, texturing is its own instruction type because
 * trying to represent texturing with intrinsics would lead to a
 * combinatorial explosion of intrinsic opcodes.
 *
 * By having a single instruction type for handling a lot of different
 * cases, optimization passes can look for intrinsics and, for the most
 * part, completely ignore them.  Each intrinsic type also has a few
 * possible flags that govern whether or not they can be reordered or
 * eliminated.  That way passes like dead code elimination can still work
 * on intrisics without understanding the meaning of each.
 *
 * Each intrinsic has some number of constant indices, some number of
 * variables, and some number of sources.  What these sources, variables,
 * and indices mean depends on the intrinsic and is documented with the
 * intrinsic declaration in nir_intrinsics.h.  Intrinsics and texture
 * instructions are the only types of instruction that can operate on
 * variables.
 */
typedef struct {
   nir_instr instr;

   nir_intrinsic_op intrinsic;

   nir_dest dest;

   /** number of components if this is a vectorized intrinsic
    *
    * Similarly to ALU operations, some intrinsics are vectorized.
    * An intrinsic is vectorized if nir_intrinsic_infos.dest_components == 0.
    * For vectorized intrinsics, the num_components field specifies the
    * number of destination components and the number of source components
    * for all sources with nir_intrinsic_infos.src_components[i] == 0.
    */
   uint8_t num_components;

   int const_index[3];

   nir_deref_var *variables[2];

   nir_src src[];
} nir_intrinsic_instr;

/**
 * \name NIR intrinsics semantic flags
 *
 * information about what the compiler can do with the intrinsics.
 *
 * \sa nir_intrinsic_info::flags
 */
typedef enum {
   /**
    * whether the intrinsic can be safely eliminated if none of its output
    * value is not being used.
    */
   NIR_INTRINSIC_CAN_ELIMINATE = (1 << 0),

   /**
    * Whether the intrinsic can be reordered with respect to any other
    * intrinsic, i.e. whether the only reordering dependencies of the
    * intrinsic are due to the register reads/writes.
    */
   NIR_INTRINSIC_CAN_REORDER = (1 << 1),
} nir_intrinsic_semantic_flag;

#define NIR_INTRINSIC_MAX_INPUTS 4

typedef struct {
   const char *name;

   unsigned num_srcs; /** < number of register/SSA inputs */

   /** number of components of each input register
    *
    * If this value is 0, the number of components is given by the
    * num_components field of nir_intrinsic_instr.
    */
   unsigned src_components[NIR_INTRINSIC_MAX_INPUTS];

   bool has_dest;

   /** number of components of the output register
    *
    * If this value is 0, the number of components is given by the
    * num_components field of nir_intrinsic_instr.
    */
   unsigned dest_components;

   /** the number of inputs/outputs that are variables */
   unsigned num_variables;

   /** the number of constant indices used by the intrinsic */
   unsigned num_indices;

   /** semantic flags for calls to this intrinsic */
   nir_intrinsic_semantic_flag flags;
} nir_intrinsic_info;

extern const nir_intrinsic_info nir_intrinsic_infos[nir_num_intrinsics];

/**
 * \group texture information
 *
 * This gives semantic information about textures which is useful to the
 * frontend, the backend, and lowering passes, but not the optimizer.
 */

typedef enum {
   nir_tex_src_coord,
   nir_tex_src_projector,
   nir_tex_src_comparitor, /* shadow comparitor */
   nir_tex_src_offset,
   nir_tex_src_bias,
   nir_tex_src_lod,
   nir_tex_src_ms_index, /* MSAA sample index */
   nir_tex_src_ddx,
   nir_tex_src_ddy,
   nir_tex_src_texture_offset, /* < dynamically uniform indirect offset */
   nir_tex_src_sampler_offset, /* < dynamically uniform indirect offset */
   nir_num_tex_src_types
} nir_tex_src_type;

typedef struct {
   nir_src src;
   nir_tex_src_type src_type;
} nir_tex_src;

typedef enum {
   nir_texop_tex,                /**< Regular texture look-up */
   nir_texop_txb,                /**< Texture look-up with LOD bias */
   nir_texop_txl,                /**< Texture look-up with explicit LOD */
   nir_texop_txd,                /**< Texture look-up with partial derivatvies */
   nir_texop_txf,                /**< Texel fetch with explicit LOD */
   nir_texop_txf_ms,                /**< Multisample texture fetch */
   nir_texop_txs,                /**< Texture size */
   nir_texop_lod,                /**< Texture lod query */
   nir_texop_tg4,                /**< Texture gather */
   nir_texop_query_levels,       /**< Texture levels query */
   nir_texop_texture_samples,    /**< Texture samples query */
   nir_texop_samples_identical,  /**< Query whether all samples are definitely
                                  * identical.
                                  */
} nir_texop;

typedef struct {
   nir_instr instr;

   enum glsl_sampler_dim sampler_dim;
   nir_alu_type dest_type;

   nir_texop op;
   nir_dest dest;
   nir_tex_src *src;
   unsigned num_srcs, coord_components;
   bool is_array, is_shadow;

   /**
    * If is_shadow is true, whether this is the old-style shadow that outputs 4
    * components or the new-style shadow that outputs 1 component.
    */
   bool is_new_style_shadow;

   /* constant offset - must be 0 if the offset source is used */
   int const_offset[4];

   /* gather component selector */
   unsigned component : 2;

   /** The texture index
    *
    * If this texture instruction has a nir_tex_src_texture_offset source,
    * then the texture index is given by texture_index + texture_offset.
    */
   unsigned texture_index;

   /** The size of the texture array or 0 if it's not an array */
   unsigned texture_array_size;

   /** The texture deref
    *
    * If both this and `sampler` are both NULL, use texture_index instead.
    * If `texture` is NULL, but `sampler` is non-NULL, then the texture is
    * implied from the sampler.
    */
   nir_deref_var *texture;

   /** The sampler index
    *
    * If this texture instruction has a nir_tex_src_sampler_offset source,
    * then the sampler index is given by sampler_index + sampler_offset.
    */
   unsigned sampler_index;

   /** The sampler deref
    *
    * If this is null, use sampler_index instead.
    */
   nir_deref_var *sampler;
} nir_tex_instr;

static inline unsigned
nir_tex_instr_dest_size(nir_tex_instr *instr)
{
   switch (instr->op) {
   case nir_texop_txs: {
      unsigned ret;
      switch (instr->sampler_dim) {
         case GLSL_SAMPLER_DIM_1D:
         case GLSL_SAMPLER_DIM_BUF:
            ret = 1;
            break;
         case GLSL_SAMPLER_DIM_2D:
         case GLSL_SAMPLER_DIM_CUBE:
         case GLSL_SAMPLER_DIM_MS:
         case GLSL_SAMPLER_DIM_RECT:
         case GLSL_SAMPLER_DIM_EXTERNAL:
            ret = 2;
            break;
         case GLSL_SAMPLER_DIM_3D:
            ret = 3;
            break;
         default:
            unreachable("not reached");
      }
      if (instr->is_array)
         ret++;
      return ret;
   }

   case nir_texop_lod:
      return 2;

   case nir_texop_texture_samples:
   case nir_texop_query_levels:
   case nir_texop_samples_identical:
      return 1;

   default:
      if (instr->is_shadow && instr->is_new_style_shadow)
         return 1;

      return 4;
   }
}

/* Returns true if this texture operation queries something about the texture
 * rather than actually sampling it.
 */
static inline bool
nir_tex_instr_is_query(nir_tex_instr *instr)
{
   switch (instr->op) {
   case nir_texop_txs:
   case nir_texop_lod:
   case nir_texop_texture_samples:
   case nir_texop_query_levels:
      return true;
   case nir_texop_tex:
   case nir_texop_txb:
   case nir_texop_txl:
   case nir_texop_txd:
   case nir_texop_txf:
   case nir_texop_txf_ms:
   case nir_texop_tg4:
      return false;
   default:
      unreachable("Invalid texture opcode");
   }
}

static inline unsigned
nir_tex_instr_src_size(nir_tex_instr *instr, unsigned src)
{
   if (instr->src[src].src_type == nir_tex_src_coord)
      return instr->coord_components;


   if (instr->src[src].src_type == nir_tex_src_offset ||
       instr->src[src].src_type == nir_tex_src_ddx ||
       instr->src[src].src_type == nir_tex_src_ddy) {
      if (instr->is_array)
         return instr->coord_components - 1;
      else
         return instr->coord_components;
   }

   return 1;
}

static inline int
nir_tex_instr_src_index(nir_tex_instr *instr, nir_tex_src_type type)
{
   for (unsigned i = 0; i < instr->num_srcs; i++)
      if (instr->src[i].src_type == type)
         return (int) i;

   return -1;
}

typedef struct {
   union {
      float f[4];
      int32_t i[4];
      uint32_t u[4];
   };
} nir_const_value;

typedef struct {
   nir_instr instr;

   nir_const_value value;

   nir_ssa_def def;
} nir_load_const_instr;

typedef enum {
   nir_jump_return,
   nir_jump_break,
   nir_jump_continue,
} nir_jump_type;

typedef struct {
   nir_instr instr;
   nir_jump_type type;
} nir_jump_instr;

/* creates a new SSA variable in an undefined state */

typedef struct {
   nir_instr instr;
   nir_ssa_def def;
} nir_ssa_undef_instr;

typedef struct {
   struct exec_node node;

   /* The predecessor block corresponding to this source */
   struct nir_block *pred;

   nir_src src;
} nir_phi_src;

#define nir_foreach_phi_src(phi, entry) \
   foreach_list_typed(nir_phi_src, entry, node, &(phi)->srcs)
#define nir_foreach_phi_src_safe(phi, entry) \
   foreach_list_typed_safe(nir_phi_src, entry, node, &(phi)->srcs)

typedef struct {
   nir_instr instr;

   struct exec_list srcs; /** < list of nir_phi_src */

   nir_dest dest;
} nir_phi_instr;

typedef struct {
   struct exec_node node;
   nir_src src;
   nir_dest dest;
} nir_parallel_copy_entry;

#define nir_foreach_parallel_copy_entry(pcopy, entry) \
   foreach_list_typed(nir_parallel_copy_entry, entry, node, &(pcopy)->entries)

typedef struct {
   nir_instr instr;

   /* A list of nir_parallel_copy_entry's.  The sources of all of the
    * entries are copied to the corresponding destinations "in parallel".
    * In other words, if we have two entries: a -> b and b -> a, the values
    * get swapped.
    */
   struct exec_list entries;
} nir_parallel_copy_instr;

NIR_DEFINE_CAST(nir_instr_as_alu, nir_instr, nir_alu_instr, instr)
NIR_DEFINE_CAST(nir_instr_as_call, nir_instr, nir_call_instr, instr)
NIR_DEFINE_CAST(nir_instr_as_jump, nir_instr, nir_jump_instr, instr)
NIR_DEFINE_CAST(nir_instr_as_tex, nir_instr, nir_tex_instr, instr)
NIR_DEFINE_CAST(nir_instr_as_intrinsic, nir_instr, nir_intrinsic_instr, instr)
NIR_DEFINE_CAST(nir_instr_as_load_const, nir_instr, nir_load_const_instr, instr)
NIR_DEFINE_CAST(nir_instr_as_ssa_undef, nir_instr, nir_ssa_undef_instr, instr)
NIR_DEFINE_CAST(nir_instr_as_phi, nir_instr, nir_phi_instr, instr)
NIR_DEFINE_CAST(nir_instr_as_parallel_copy, nir_instr,
                nir_parallel_copy_instr, instr)

/*
 * Control flow
 *
 * Control flow consists of a tree of control flow nodes, which include
 * if-statements and loops. The leaves of the tree are basic blocks, lists of
 * instructions that always run start-to-finish. Each basic block also keeps
 * track of its successors (blocks which may run immediately after the current
 * block) and predecessors (blocks which could have run immediately before the
 * current block). Each function also has a start block and an end block which
 * all return statements point to (which is always empty). Together, all the
 * blocks with their predecessors and successors make up the control flow
 * graph (CFG) of the function. There are helpers that modify the tree of
 * control flow nodes while modifying the CFG appropriately; these should be
 * used instead of modifying the tree directly.
 */

typedef enum {
   nir_cf_node_block,
   nir_cf_node_if,
   nir_cf_node_loop,
   nir_cf_node_function
} nir_cf_node_type;

typedef struct nir_cf_node {
   struct exec_node node;
   nir_cf_node_type type;
   struct nir_cf_node *parent;
} nir_cf_node;

typedef struct nir_block {
   nir_cf_node cf_node;

   struct exec_list instr_list; /** < list of nir_instr */

   /** generic block index; generated by nir_index_blocks */
   unsigned index;

   /*
    * Each block can only have up to 2 successors, so we put them in a simple
    * array - no need for anything more complicated.
    */
   struct nir_block *successors[2];

   /* Set of nir_block predecessors in the CFG */
   struct set *predecessors;

   /*
    * this node's immediate dominator in the dominance tree - set to NULL for
    * the start block.
    */
   struct nir_block *imm_dom;

   /* This node's children in the dominance tree */
   unsigned num_dom_children;
   struct nir_block **dom_children;

   /* Set of nir_block's on the dominance frontier of this block */
   struct set *dom_frontier;

   /*
    * These two indices have the property that dom_{pre,post}_index for each
    * child of this block in the dominance tree will always be between
    * dom_pre_index and dom_post_index for this block, which makes testing if
    * a given block is dominated by another block an O(1) operation.
    */
   unsigned dom_pre_index, dom_post_index;

   /* live in and out for this block; used for liveness analysis */
   BITSET_WORD *live_in;
   BITSET_WORD *live_out;
} nir_block;

static inline nir_instr *
nir_block_first_instr(nir_block *block)
{
   struct exec_node *head = exec_list_get_head(&block->instr_list);
   return exec_node_data(nir_instr, head, node);
}

static inline nir_instr *
nir_block_last_instr(nir_block *block)
{
   struct exec_node *tail = exec_list_get_tail(&block->instr_list);
   return exec_node_data(nir_instr, tail, node);
}

#define nir_foreach_instr(block, instr) \
   foreach_list_typed(nir_instr, instr, node, &(block)->instr_list)
#define nir_foreach_instr_reverse(block, instr) \
   foreach_list_typed_reverse(nir_instr, instr, node, &(block)->instr_list)
#define nir_foreach_instr_safe(block, instr) \
   foreach_list_typed_safe(nir_instr, instr, node, &(block)->instr_list)
#define nir_foreach_instr_reverse_safe(block, instr) \
   foreach_list_typed_reverse_safe(nir_instr, instr, node, &(block)->instr_list)

typedef struct nir_if {
   nir_cf_node cf_node;
   nir_src condition;

   struct exec_list then_list; /** < list of nir_cf_node */
   struct exec_list else_list; /** < list of nir_cf_node */
} nir_if;

static inline nir_cf_node *
nir_if_first_then_node(nir_if *if_stmt)
{
   struct exec_node *head = exec_list_get_head(&if_stmt->then_list);
   return exec_node_data(nir_cf_node, head, node);
}

static inline nir_cf_node *
nir_if_last_then_node(nir_if *if_stmt)
{
   struct exec_node *tail = exec_list_get_tail(&if_stmt->then_list);
   return exec_node_data(nir_cf_node, tail, node);
}

static inline nir_cf_node *
nir_if_first_else_node(nir_if *if_stmt)
{
   struct exec_node *head = exec_list_get_head(&if_stmt->else_list);
   return exec_node_data(nir_cf_node, head, node);
}

static inline nir_cf_node *
nir_if_last_else_node(nir_if *if_stmt)
{
   struct exec_node *tail = exec_list_get_tail(&if_stmt->else_list);
   return exec_node_data(nir_cf_node, tail, node);
}

typedef struct {
   nir_cf_node cf_node;

   struct exec_list body; /** < list of nir_cf_node */
} nir_loop;

static inline nir_cf_node *
nir_loop_first_cf_node(nir_loop *loop)
{
   return exec_node_data(nir_cf_node, exec_list_get_head(&loop->body), node);
}

static inline nir_cf_node *
nir_loop_last_cf_node(nir_loop *loop)
{
   return exec_node_data(nir_cf_node, exec_list_get_tail(&loop->body), node);
}

/**
 * Various bits of metadata that can may be created or required by
 * optimization and analysis passes
 */
typedef enum {
   nir_metadata_none = 0x0,
   nir_metadata_block_index = 0x1,
   nir_metadata_dominance = 0x2,
   nir_metadata_live_ssa_defs = 0x4,
   nir_metadata_not_properly_reset = 0x8,
} nir_metadata;

typedef struct {
   nir_cf_node cf_node;

   /** pointer to the function of which this is an implementation */
   struct nir_function *function;

   struct exec_list body; /** < list of nir_cf_node */

   nir_block *end_block;

   /** list for all local variables in the function */
   struct exec_list locals;

   /** array of variables used as parameters */
   unsigned num_params;
   nir_variable **params;

   /** variable used to hold the result of the function */
   nir_variable *return_var;

   /** list of local registers in the function */
   struct exec_list registers;

   /** next available local register index */
   unsigned reg_alloc;

   /** next available SSA value index */
   unsigned ssa_alloc;

   /* total number of basic blocks, only valid when block_index_dirty = false */
   unsigned num_blocks;

   nir_metadata valid_metadata;
} nir_function_impl;

static inline nir_block *
nir_start_block(nir_function_impl *impl)
{
   return (nir_block *) exec_list_get_head(&impl->body);
}

static inline nir_cf_node *
nir_cf_node_next(nir_cf_node *node)
{
   struct exec_node *next = exec_node_get_next(&node->node);
   if (exec_node_is_tail_sentinel(next))
      return NULL;
   else
      return exec_node_data(nir_cf_node, next, node);
}

static inline nir_cf_node *
nir_cf_node_prev(nir_cf_node *node)
{
   struct exec_node *prev = exec_node_get_prev(&node->node);
   if (exec_node_is_head_sentinel(prev))
      return NULL;
   else
      return exec_node_data(nir_cf_node, prev, node);
}

static inline bool
nir_cf_node_is_first(const nir_cf_node *node)
{
   return exec_node_is_head_sentinel(node->node.prev);
}

static inline bool
nir_cf_node_is_last(const nir_cf_node *node)
{
   return exec_node_is_tail_sentinel(node->node.next);
}

NIR_DEFINE_CAST(nir_cf_node_as_block, nir_cf_node, nir_block, cf_node)
NIR_DEFINE_CAST(nir_cf_node_as_if, nir_cf_node, nir_if, cf_node)
NIR_DEFINE_CAST(nir_cf_node_as_loop, nir_cf_node, nir_loop, cf_node)
NIR_DEFINE_CAST(nir_cf_node_as_function, nir_cf_node, nir_function_impl, cf_node)

typedef enum {
   nir_parameter_in,
   nir_parameter_out,
   nir_parameter_inout,
} nir_parameter_type;

typedef struct {
   nir_parameter_type param_type;
   const struct glsl_type *type;
} nir_parameter;

typedef struct nir_function {
   struct exec_node node;

   const char *name;
   struct nir_shader *shader;

   unsigned num_params;
   nir_parameter *params;
   const struct glsl_type *return_type;

   /** The implementation of this function.
    *
    * If the function is only declared and not implemented, this is NULL.
    */
   nir_function_impl *impl;
} nir_function;

typedef struct nir_shader_compiler_options {
   bool lower_fdiv;
   bool lower_ffma;
   bool lower_flrp;
   bool lower_fpow;
   bool lower_fsat;
   bool lower_fsqrt;
   bool lower_fmod;
   bool lower_bitfield_extract;
   bool lower_bitfield_insert;
   bool lower_uadd_carry;
   bool lower_usub_borrow;
   /** lowers fneg and ineg to fsub and isub. */
   bool lower_negate;
   /** lowers fsub and isub to fadd+fneg and iadd+ineg. */
   bool lower_sub;

   /* lower {slt,sge,seq,sne} to {flt,fge,feq,fne} + b2f: */
   bool lower_scmp;

   /* Does the native fdot instruction replicate its result for four
    * components?  If so, then opt_algebraic_late will turn all fdotN
    * instructions into fdot_replicatedN instructions.
    */
   bool fdot_replicates;

   /** lowers ffract to fsub+ffloor: */
   bool lower_ffract;

   bool lower_pack_half_2x16;
   bool lower_pack_unorm_2x16;
   bool lower_pack_snorm_2x16;
   bool lower_pack_unorm_4x8;
   bool lower_pack_snorm_4x8;
   bool lower_unpack_half_2x16;
   bool lower_unpack_unorm_2x16;
   bool lower_unpack_snorm_2x16;
   bool lower_unpack_unorm_4x8;
   bool lower_unpack_snorm_4x8;

   bool lower_extract_byte;
   bool lower_extract_word;

   /**
    * Does the driver support real 32-bit integers?  (Otherwise, integers
    * are simulated by floats.)
    */
   bool native_integers;

   /* Indicates that the driver only has zero-based vertex id */
   bool vertex_id_zero_based;
} nir_shader_compiler_options;

typedef struct nir_shader_info {
   const char *name;

   /* Descriptive name provided by the client; may be NULL */
   const char *label;

   /* Number of textures used by this shader */
   unsigned num_textures;
   /* Number of uniform buffers used by this shader */
   unsigned num_ubos;
   /* Number of atomic buffers used by this shader */
   unsigned num_abos;
   /* Number of shader storage buffers used by this shader */
   unsigned num_ssbos;
   /* Number of images used by this shader */
   unsigned num_images;

   /* Which inputs are actually read */
   uint64_t inputs_read;
   /* Which outputs are actually written */
   uint64_t outputs_written;
   /* Which system values are actually read */
   uint64_t system_values_read;

   /* Which patch inputs are actually read */
   uint32_t patch_inputs_read;
   /* Which patch outputs are actually written */
   uint32_t patch_outputs_written;

   /* Whether or not this shader ever uses textureGather() */
   bool uses_texture_gather;

   /* Whether or not this shader uses the gl_ClipDistance output */
   bool uses_clip_distance_out;

   /* Whether or not separate shader objects were used */
   bool separate_shader;

   /** Was this shader linked with any transform feedback varyings? */
   bool has_transform_feedback_varyings;

   union {
      struct {
         /** The number of vertices recieves per input primitive */
         unsigned vertices_in;

         /** The output primitive type (GL enum value) */
         unsigned output_primitive;

         /** The maximum number of vertices the geometry shader might write. */
         unsigned vertices_out;

         /** 1 .. MAX_GEOMETRY_SHADER_INVOCATIONS */
         unsigned invocations;

         /** Whether or not this shader uses EndPrimitive */
         bool uses_end_primitive;

         /** Whether or not this shader uses non-zero streams */
         bool uses_streams;
      } gs;

      struct {
         bool uses_discard;

         /**
          * Whether early fragment tests are enabled as defined by
          * ARB_shader_image_load_store.
          */
         bool early_fragment_tests;

         /** gl_FragDepth layout for ARB_conservative_depth. */
         enum gl_frag_depth_layout depth_layout;
      } fs;

      struct {
         unsigned local_size[3];
      } cs;

      struct {
         /** The number of vertices in the TCS output patch. */
         unsigned vertices_out;
      } tcs;
   };
} nir_shader_info;

typedef struct nir_shader {
   /** list of uniforms (nir_variable) */
   struct exec_list uniforms;

   /** list of inputs (nir_variable) */
   struct exec_list inputs;

   /** list of outputs (nir_variable) */
   struct exec_list outputs;

   /** list of shared compute variables (nir_variable) */
   struct exec_list shared;

   /** Set of driver-specific options for the shader.
    *
    * The memory for the options is expected to be kept in a single static
    * copy by the driver.
    */
   const struct nir_shader_compiler_options *options;

   /** Various bits of compile-time information about a given shader */
   struct nir_shader_info info;

   /** list of global variables in the shader (nir_variable) */
   struct exec_list globals;

   /** list of system value variables in the shader (nir_variable) */
   struct exec_list system_values;

   struct exec_list functions; /** < list of nir_function */

   /** list of global register in the shader */
   struct exec_list registers;

   /** next available global register index */
   unsigned reg_alloc;

   /**
    * the highest index a load_input_*, load_uniform_*, etc. intrinsic can
    * access plus one
    */
   unsigned num_inputs, num_uniforms, num_outputs, num_shared;

   /** The shader stage, such as MESA_SHADER_VERTEX. */
   gl_shader_stage stage;
} nir_shader;

#define nir_foreach_function(shader, func) \
   foreach_list_typed(nir_function, func, node, &(shader)->functions)

nir_shader *nir_shader_create(void *mem_ctx,
                              gl_shader_stage stage,
                              const nir_shader_compiler_options *options);

/** creates a register, including assigning it an index and adding it to the list */
nir_register *nir_global_reg_create(nir_shader *shader);

nir_register *nir_local_reg_create(nir_function_impl *impl);

void nir_reg_remove(nir_register *reg);

/** Adds a variable to the appropreate list in nir_shader */
void nir_shader_add_variable(nir_shader *shader, nir_variable *var);

static inline void
nir_function_impl_add_variable(nir_function_impl *impl, nir_variable *var)
{
   assert(var->data.mode == nir_var_local);
   exec_list_push_tail(&impl->locals, &var->node);
}

/** creates a variable, sets a few defaults, and adds it to the list */
nir_variable *nir_variable_create(nir_shader *shader,
                                  nir_variable_mode mode,
                                  const struct glsl_type *type,
                                  const char *name);
/** creates a local variable and adds it to the list */
nir_variable *nir_local_variable_create(nir_function_impl *impl,
                                        const struct glsl_type *type,
                                        const char *name);

/** creates a function and adds it to the shader's list of functions */
nir_function *nir_function_create(nir_shader *shader, const char *name);

nir_function_impl *nir_function_impl_create(nir_function *func);
/** creates a function_impl that isn't tied to any particular function */
nir_function_impl *nir_function_impl_create_bare(nir_shader *shader);

nir_block *nir_block_create(nir_shader *shader);
nir_if *nir_if_create(nir_shader *shader);
nir_loop *nir_loop_create(nir_shader *shader);

nir_function_impl *nir_cf_node_get_function(nir_cf_node *node);

/** requests that the given pieces of metadata be generated */
void nir_metadata_require(nir_function_impl *impl, nir_metadata required);
/** dirties all but the preserved metadata */
void nir_metadata_preserve(nir_function_impl *impl, nir_metadata preserved);

/** creates an instruction with default swizzle/writemask/etc. with NULL registers */
nir_alu_instr *nir_alu_instr_create(nir_shader *shader, nir_op op);

nir_jump_instr *nir_jump_instr_create(nir_shader *shader, nir_jump_type type);

nir_load_const_instr *nir_load_const_instr_create(nir_shader *shader,
                                                  unsigned num_components);

nir_intrinsic_instr *nir_intrinsic_instr_create(nir_shader *shader,
                                                nir_intrinsic_op op);

nir_call_instr *nir_call_instr_create(nir_shader *shader,
                                      nir_function *callee);

nir_tex_instr *nir_tex_instr_create(nir_shader *shader, unsigned num_srcs);

nir_phi_instr *nir_phi_instr_create(nir_shader *shader);

nir_parallel_copy_instr *nir_parallel_copy_instr_create(nir_shader *shader);

nir_ssa_undef_instr *nir_ssa_undef_instr_create(nir_shader *shader,
                                                unsigned num_components);

nir_deref_var *nir_deref_var_create(void *mem_ctx, nir_variable *var);
nir_deref_array *nir_deref_array_create(void *mem_ctx);
nir_deref_struct *nir_deref_struct_create(void *mem_ctx, unsigned field_index);

nir_deref *nir_copy_deref(void *mem_ctx, nir_deref *deref);

nir_load_const_instr *
nir_deref_get_const_initializer_load(nir_shader *shader, nir_deref_var *deref);

/**
 * NIR Cursors and Instruction Insertion API
 * @{
 *
 * A tiny struct representing a point to insert/extract instructions or
 * control flow nodes.  Helps reduce the combinatorial explosion of possible
 * points to insert/extract.
 *
 * \sa nir_control_flow.h
 */
typedef enum {
   nir_cursor_before_block,
   nir_cursor_after_block,
   nir_cursor_before_instr,
   nir_cursor_after_instr,
} nir_cursor_option;

typedef struct {
   nir_cursor_option option;
   union {
      nir_block *block;
      nir_instr *instr;
   };
} nir_cursor;

static inline nir_block *
nir_cursor_current_block(nir_cursor cursor)
{
   if (cursor.option == nir_cursor_before_instr ||
       cursor.option == nir_cursor_after_instr) {
      return cursor.instr->block;
   } else {
      return cursor.block;
   }
}

bool nir_cursors_equal(nir_cursor a, nir_cursor b);

static inline nir_cursor
nir_before_block(nir_block *block)
{
   nir_cursor cursor;
   cursor.option = nir_cursor_before_block;
   cursor.block = block;
   return cursor;
}

static inline nir_cursor
nir_after_block(nir_block *block)
{
   nir_cursor cursor;
   cursor.option = nir_cursor_after_block;
   cursor.block = block;
   return cursor;
}

static inline nir_cursor
nir_before_instr(nir_instr *instr)
{
   nir_cursor cursor;
   cursor.option = nir_cursor_before_instr;
   cursor.instr = instr;
   return cursor;
}

static inline nir_cursor
nir_after_instr(nir_instr *instr)
{
   nir_cursor cursor;
   cursor.option = nir_cursor_after_instr;
   cursor.instr = instr;
   return cursor;
}

static inline nir_cursor
nir_after_block_before_jump(nir_block *block)
{
   nir_instr *last_instr = nir_block_last_instr(block);
   if (last_instr && last_instr->type == nir_instr_type_jump) {
      return nir_before_instr(last_instr);
   } else {
      return nir_after_block(block);
   }
}

static inline nir_cursor
nir_before_cf_node(nir_cf_node *node)
{
   if (node->type == nir_cf_node_block)
      return nir_before_block(nir_cf_node_as_block(node));

   return nir_after_block(nir_cf_node_as_block(nir_cf_node_prev(node)));
}

static inline nir_cursor
nir_after_cf_node(nir_cf_node *node)
{
   if (node->type == nir_cf_node_block)
      return nir_after_block(nir_cf_node_as_block(node));

   return nir_before_block(nir_cf_node_as_block(nir_cf_node_next(node)));
}

static inline nir_cursor
nir_after_cf_node_and_phis(nir_cf_node *node)
{
   if (node->type == nir_cf_node_block)
      return nir_after_block(nir_cf_node_as_block(node));

   nir_block *block = nir_cf_node_as_block(nir_cf_node_next(node));
   assert(block->cf_node.type == nir_cf_node_block);

   nir_foreach_instr(block, instr) {
      if (instr->type != nir_instr_type_phi)
         return nir_before_instr(instr);
   }
   return nir_after_block(block);
}

static inline nir_cursor
nir_before_cf_list(struct exec_list *cf_list)
{
   nir_cf_node *first_node = exec_node_data(nir_cf_node,
                                            exec_list_get_head(cf_list), node);
   return nir_before_cf_node(first_node);
}

static inline nir_cursor
nir_after_cf_list(struct exec_list *cf_list)
{
   nir_cf_node *last_node = exec_node_data(nir_cf_node,
                                           exec_list_get_tail(cf_list), node);
   return nir_after_cf_node(last_node);
}

/**
 * Insert a NIR instruction at the given cursor.
 *
 * Note: This does not update the cursor.
 */
void nir_instr_insert(nir_cursor cursor, nir_instr *instr);

static inline void
nir_instr_insert_before(nir_instr *instr, nir_instr *before)
{
   nir_instr_insert(nir_before_instr(instr), before);
}

static inline void
nir_instr_insert_after(nir_instr *instr, nir_instr *after)
{
   nir_instr_insert(nir_after_instr(instr), after);
}

static inline void
nir_instr_insert_before_block(nir_block *block, nir_instr *before)
{
   nir_instr_insert(nir_before_block(block), before);
}

static inline void
nir_instr_insert_after_block(nir_block *block, nir_instr *after)
{
   nir_instr_insert(nir_after_block(block), after);
}

static inline void
nir_instr_insert_before_cf(nir_cf_node *node, nir_instr *before)
{
   nir_instr_insert(nir_before_cf_node(node), before);
}

static inline void
nir_instr_insert_after_cf(nir_cf_node *node, nir_instr *after)
{
   nir_instr_insert(nir_after_cf_node(node), after);
}

static inline void
nir_instr_insert_before_cf_list(struct exec_list *list, nir_instr *before)
{
   nir_instr_insert(nir_before_cf_list(list), before);
}

static inline void
nir_instr_insert_after_cf_list(struct exec_list *list, nir_instr *after)
{
   nir_instr_insert(nir_after_cf_list(list), after);
}

void nir_instr_remove(nir_instr *instr);

/** @} */

typedef bool (*nir_foreach_ssa_def_cb)(nir_ssa_def *def, void *state);
typedef bool (*nir_foreach_dest_cb)(nir_dest *dest, void *state);
typedef bool (*nir_foreach_src_cb)(nir_src *src, void *state);
bool nir_foreach_ssa_def(nir_instr *instr, nir_foreach_ssa_def_cb cb,
                         void *state);
bool nir_foreach_dest(nir_instr *instr, nir_foreach_dest_cb cb, void *state);
bool nir_foreach_src(nir_instr *instr, nir_foreach_src_cb cb, void *state);

nir_const_value *nir_src_as_const_value(nir_src src);
bool nir_src_is_dynamically_uniform(nir_src src);
bool nir_srcs_equal(nir_src src1, nir_src src2);
void nir_instr_rewrite_src(nir_instr *instr, nir_src *src, nir_src new_src);
void nir_instr_move_src(nir_instr *dest_instr, nir_src *dest, nir_src *src);
void nir_if_rewrite_condition(nir_if *if_stmt, nir_src new_src);
void nir_instr_rewrite_dest(nir_instr *instr, nir_dest *dest,
                            nir_dest new_dest);

void nir_ssa_dest_init(nir_instr *instr, nir_dest *dest,
                       unsigned num_components, const char *name);
void nir_ssa_def_init(nir_instr *instr, nir_ssa_def *def,
                      unsigned num_components, const char *name);
void nir_ssa_def_rewrite_uses(nir_ssa_def *def, nir_src new_src);
void nir_ssa_def_rewrite_uses_after(nir_ssa_def *def, nir_src new_src,
                                    nir_instr *after_me);

/* visits basic blocks in source-code order */
typedef bool (*nir_foreach_block_cb)(nir_block *block, void *state);
bool nir_foreach_block(nir_function_impl *impl, nir_foreach_block_cb cb,
                       void *state);
bool nir_foreach_block_reverse(nir_function_impl *impl, nir_foreach_block_cb cb,
                               void *state);
bool nir_foreach_block_in_cf_node(nir_cf_node *node, nir_foreach_block_cb cb,
                                  void *state);

/* If the following CF node is an if, this function returns that if.
 * Otherwise, it returns NULL.
 */
nir_if *nir_block_get_following_if(nir_block *block);

nir_loop *nir_block_get_following_loop(nir_block *block);

void nir_index_local_regs(nir_function_impl *impl);
void nir_index_global_regs(nir_shader *shader);
void nir_index_ssa_defs(nir_function_impl *impl);
unsigned nir_index_instrs(nir_function_impl *impl);

void nir_index_blocks(nir_function_impl *impl);

void nir_print_shader(nir_shader *shader, FILE *fp);
void nir_print_instr(const nir_instr *instr, FILE *fp);

nir_shader *nir_shader_clone(void *mem_ctx, const nir_shader *s);
nir_function_impl *nir_function_impl_clone(const nir_function_impl *impl);
nir_constant *nir_constant_clone(const nir_constant *c, nir_variable *var);

#ifdef DEBUG
void nir_validate_shader(nir_shader *shader);
void nir_metadata_set_validation_flag(nir_shader *shader);
void nir_metadata_check_validation_flag(nir_shader *shader);

#include "util/debug.h"
static inline bool
should_clone_nir(void)
{
   static int should_clone = -1;
   if (should_clone < 0)
      should_clone = env_var_as_boolean("NIR_TEST_CLONE", false);

   return should_clone;
}
#else
static inline void nir_validate_shader(nir_shader *shader) { (void) shader; }
static inline void nir_metadata_set_validation_flag(nir_shader *shader) { (void) shader; }
static inline void nir_metadata_check_validation_flag(nir_shader *shader) { (void) shader; }
static inline bool should_clone_nir(void) { return false; }
#endif /* DEBUG */

#define _PASS(nir, do_pass) do {                                     \
   do_pass                                                           \
   nir_validate_shader(nir);                                         \
   if (should_clone_nir()) {                                         \
      nir_shader *clone = nir_shader_clone(ralloc_parent(nir), nir); \
      ralloc_free(nir);                                              \
      nir = clone;                                                   \
   }                                                                 \
} while (0)

#define NIR_PASS(progress, nir, pass, ...) _PASS(nir,                \
   nir_metadata_set_validation_flag(nir);                            \
   if (pass(nir, ##__VA_ARGS__)) {                                   \
      progress = true;                                               \
      nir_metadata_check_validation_flag(nir);                       \
   }                                                                 \
)

#define NIR_PASS_V(nir, pass, ...) _PASS(nir,                        \
   pass(nir, ##__VA_ARGS__);                                         \
)

void nir_calc_dominance_impl(nir_function_impl *impl);
void nir_calc_dominance(nir_shader *shader);

nir_block *nir_dominance_lca(nir_block *b1, nir_block *b2);
bool nir_block_dominates(nir_block *parent, nir_block *child);

void nir_dump_dom_tree_impl(nir_function_impl *impl, FILE *fp);
void nir_dump_dom_tree(nir_shader *shader, FILE *fp);

void nir_dump_dom_frontier_impl(nir_function_impl *impl, FILE *fp);
void nir_dump_dom_frontier(nir_shader *shader, FILE *fp);

void nir_dump_cfg_impl(nir_function_impl *impl, FILE *fp);
void nir_dump_cfg(nir_shader *shader, FILE *fp);

int nir_gs_count_vertices(const nir_shader *shader);

bool nir_split_var_copies(nir_shader *shader);

bool nir_lower_returns_impl(nir_function_impl *impl);
bool nir_lower_returns(nir_shader *shader);

bool nir_inline_functions(nir_shader *shader);

void nir_lower_var_copy_instr(nir_intrinsic_instr *copy, void *mem_ctx);
void nir_lower_var_copies(nir_shader *shader);

bool nir_lower_global_vars_to_local(nir_shader *shader);

bool nir_lower_indirect_derefs(nir_shader *shader, uint32_t mode_mask);

bool nir_lower_locals_to_regs(nir_shader *shader);

void nir_lower_outputs_to_temporaries(nir_shader *shader,
                                      nir_function *entrypoint);

void nir_shader_gather_info(nir_shader *shader, nir_function_impl *entrypoint);

void nir_assign_var_locations(struct exec_list *var_list,
                              unsigned *size,
                              int (*type_size)(const struct glsl_type *));

void nir_lower_io(nir_shader *shader,
                  nir_variable_mode mode,
                  int (*type_size)(const struct glsl_type *));
nir_src *nir_get_io_offset_src(nir_intrinsic_instr *instr);
nir_src *nir_get_io_vertex_index_src(nir_intrinsic_instr *instr);

void nir_lower_vars_to_ssa(nir_shader *shader);

bool nir_remove_dead_variables(nir_shader *shader, nir_variable_mode mode);

void nir_move_vec_src_uses_to_dest(nir_shader *shader);
bool nir_lower_vec_to_movs(nir_shader *shader);
void nir_lower_alu_to_scalar(nir_shader *shader);
void nir_lower_load_const_to_scalar(nir_shader *shader);

void nir_lower_phis_to_scalar(nir_shader *shader);

void nir_lower_samplers(nir_shader *shader,
                        const struct gl_shader_program *shader_program);

bool nir_lower_system_values(nir_shader *shader);

typedef struct nir_lower_tex_options {
   /**
    * bitmask of (1 << GLSL_SAMPLER_DIM_x) to control for which
    * sampler types a texture projector is lowered.
    */
   unsigned lower_txp;

   /**
    * If true, lower rect textures to 2D, using txs to fetch the
    * texture dimensions and dividing the texture coords by the
    * texture dims to normalize.
    */
   bool lower_rect;

   /**
    * To emulate certain texture wrap modes, this can be used
    * to saturate the specified tex coord to [0.0, 1.0].  The
    * bits are according to sampler #, ie. if, for example:
    *
    *   (conf->saturate_s & (1 << n))
    *
    * is true, then the s coord for sampler n is saturated.
    *
    * Note that clamping must happen *after* projector lowering
    * so any projected texture sample instruction with a clamped
    * coordinate gets automatically lowered, regardless of the
    * 'lower_txp' setting.
    */
   unsigned saturate_s;
   unsigned saturate_t;
   unsigned saturate_r;

   /* Bitmask of samplers that need swizzling.
    *
    * If (swizzle_result & (1 << sampler_index)), then the swizzle in
    * swizzles[sampler_index] is applied to the result of the texturing
    * operation.
    */
   unsigned swizzle_result;

   /* A swizzle for each sampler.  Values 0-3 represent x, y, z, or w swizzles
    * while 4 and 5 represent 0 and 1 respectively.
    */
   uint8_t swizzles[32][4];
} nir_lower_tex_options;

bool nir_lower_tex(nir_shader *shader,
                   const nir_lower_tex_options *options);

void nir_lower_idiv(nir_shader *shader);

void nir_lower_clip_vs(nir_shader *shader, unsigned ucp_enables);
void nir_lower_clip_fs(nir_shader *shader, unsigned ucp_enables);

void nir_lower_two_sided_color(nir_shader *shader);

void nir_lower_atomics(nir_shader *shader,
                       const struct gl_shader_program *shader_program);
void nir_lower_to_source_mods(nir_shader *shader);

bool nir_lower_gs_intrinsics(nir_shader *shader);

bool nir_normalize_cubemap_coords(nir_shader *shader);

void nir_live_ssa_defs_impl(nir_function_impl *impl);
bool nir_ssa_defs_interfere(nir_ssa_def *a, nir_ssa_def *b);

void nir_convert_to_ssa_impl(nir_function_impl *impl);
void nir_convert_to_ssa(nir_shader *shader);

bool nir_repair_ssa_impl(nir_function_impl *impl);
bool nir_repair_ssa(nir_shader *shader);

/* If phi_webs_only is true, only convert SSA values involved in phi nodes to
 * registers.  If false, convert all values (even those not involved in a phi
 * node) to registers.
 */
void nir_convert_from_ssa(nir_shader *shader, bool phi_webs_only);

bool nir_opt_algebraic(nir_shader *shader);
bool nir_opt_algebraic_late(nir_shader *shader);
bool nir_opt_constant_folding(nir_shader *shader);

bool nir_opt_global_to_local(nir_shader *shader);

bool nir_copy_prop(nir_shader *shader);

bool nir_opt_cse(nir_shader *shader);

bool nir_opt_dce(nir_shader *shader);

bool nir_opt_dead_cf(nir_shader *shader);

void nir_opt_gcm(nir_shader *shader);

bool nir_opt_peephole_select(nir_shader *shader);

bool nir_opt_remove_phis(nir_shader *shader);

bool nir_opt_undef(nir_shader *shader);

void nir_sweep(nir_shader *shader);

nir_intrinsic_op nir_intrinsic_from_system_value(gl_system_value val);
gl_system_value nir_system_value_from_intrinsic(nir_intrinsic_op intrin);

#ifdef __cplusplus
} /* extern "C" */
#endif<|MERGE_RESOLUTION|>--- conflicted
+++ resolved
@@ -355,7 +355,6 @@
 #define nir_foreach_variable(var, var_list) \
    foreach_list_typed(nir_variable, var, node, var_list)
 
-<<<<<<< HEAD
 /**
  * Returns the bits in the inputs_read, outputs_written, or
  * system_values_read bitfield corresponding to this variable.
@@ -384,10 +383,7 @@
    return ((1ull << slots) - 1) << var->data.location;
 }
 
-typedef struct {
-=======
 typedef struct nir_register {
->>>>>>> 874ede49
    struct exec_node node;
 
    unsigned num_components; /** < number of vector components */
