--- conflicted
+++ resolved
@@ -492,7 +492,7 @@
 #define PIPE_REFERENCED_FOR_READ  (1 << 0)
 #define PIPE_REFERENCED_FOR_WRITE (1 << 1)
 
-<<<<<<< HEAD
+
 enum pipe_video_codec
 {
    PIPE_VIDEO_CODEC_UNKNOWN = 0,
@@ -518,7 +518,7 @@
    PIPE_VIDEO_PROFILE_MPEG4_AVC_HIGH
 };
 
-=======
+
 /**
  * Composite query types
  */
@@ -532,7 +532,7 @@
    uint64_t frequency;
    boolean  disjoint;
 };
->>>>>>> bf21b700
+
 
 #ifdef __cplusplus
 }
