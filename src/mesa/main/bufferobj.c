/*
 * Mesa 3-D graphics library
 * Version:  7.1
 *
 * Copyright (C) 1999-2008  Brian Paul   All Rights Reserved.
 *
 * Permission is hereby granted, free of charge, to any person obtaining a
 * copy of this software and associated documentation files (the "Software"),
 * to deal in the Software without restriction, including without limitation
 * the rights to use, copy, modify, merge, publish, distribute, sublicense,
 * and/or sell copies of the Software, and to permit persons to whom the
 * Software is furnished to do so, subject to the following conditions:
 *
 * The above copyright notice and this permission notice shall be included
 * in all copies or substantial portions of the Software.
 *
 * THE SOFTWARE IS PROVIDED "AS IS", WITHOUT WARRANTY OF ANY KIND, EXPRESS
 * OR IMPLIED, INCLUDING BUT NOT LIMITED TO THE WARRANTIES OF MERCHANTABILITY,
 * FITNESS FOR A PARTICULAR PURPOSE AND NONINFRINGEMENT.  IN NO EVENT SHALL
 * BRIAN PAUL BE LIABLE FOR ANY CLAIM, DAMAGES OR OTHER LIABILITY, WHETHER IN
 * AN ACTION OF CONTRACT, TORT OR OTHERWISE, ARISING FROM, OUT OF OR IN
 * CONNECTION WITH THE SOFTWARE OR THE USE OR OTHER DEALINGS IN THE SOFTWARE.
 */


/**
 * \file bufferobj.c
 * \brief Functions for the GL_ARB_vertex_buffer_object extension.
 * \author Brian Paul, Ian Romanick
 */


#include "glheader.h"
#include "hash.h"
#include "imports.h"
#include "image.h"
#include "context.h"
#include "bufferobj.h"


/**
 * Get the buffer object bound to the specified target in a GL context.
 *
 * \param ctx     GL context
 * \param target  Buffer object target to be retrieved.  Currently this must
 *                be either \c GL_ARRAY_BUFFER or \c GL_ELEMENT_ARRAY_BUFFER.
 * \return   A pointer to the buffer object bound to \c target in the
 *           specified context or \c NULL if \c target is invalid.
 */
static INLINE struct gl_buffer_object *
get_buffer(GLcontext *ctx, GLenum target)
{
   struct gl_buffer_object * bufObj = NULL;

   switch (target) {
      case GL_ARRAY_BUFFER_ARB:
         bufObj = ctx->Array.ArrayBufferObj;
         break;
      case GL_ELEMENT_ARRAY_BUFFER_ARB:
         bufObj = ctx->Array.ElementArrayBufferObj;
         break;
      case GL_PIXEL_PACK_BUFFER_EXT:
         bufObj = ctx->Pack.BufferObj;
         break;
      case GL_PIXEL_UNPACK_BUFFER_EXT:
         bufObj = ctx->Unpack.BufferObj;
         break;
      default:
         /* error must be recorded by caller */
         return NULL;
   }

   /* bufObj should point to NullBufferObj or a user-created buffer object */
   ASSERT(bufObj);

   return bufObj;
}


/**
 * Tests the subdata range parameters and sets the GL error code for
 * \c glBufferSubDataARB and \c glGetBufferSubDataARB.
 *
 * \param ctx     GL context.
 * \param target  Buffer object target on which to operate.
 * \param offset  Offset of the first byte of the subdata range.
 * \param size    Size, in bytes, of the subdata range.
 * \param caller  Name of calling function for recording errors.
 * \return   A pointer to the buffer object bound to \c target in the
 *           specified context or \c NULL if any of the parameter or state
 *           conditions for \c glBufferSubDataARB or \c glGetBufferSubDataARB
 *           are invalid.
 *
 * \sa glBufferSubDataARB, glGetBufferSubDataARB
 */
static struct gl_buffer_object *
buffer_object_subdata_range_good( GLcontext * ctx, GLenum target, 
                                  GLintptrARB offset, GLsizeiptrARB size,
                                  const char *caller )
{
   struct gl_buffer_object *bufObj;

   if (size < 0) {
      _mesa_error(ctx, GL_INVALID_VALUE, "%s(size < 0)", caller);
      return NULL;
   }

   if (offset < 0) {
      _mesa_error(ctx, GL_INVALID_VALUE, "%s(offset < 0)", caller);
      return NULL;
   }

   bufObj = get_buffer(ctx, target);
   if (!bufObj) {
      _mesa_error(ctx, GL_INVALID_ENUM, "%s(target)", caller);
      return NULL;
   }
   if (bufObj->Name == 0) {
      _mesa_error(ctx, GL_INVALID_OPERATION, "%s", caller);
      return NULL;
   }
   if (offset + size > bufObj->Size) {
      _mesa_error(ctx, GL_INVALID_VALUE,
		  "%s(size + offset > buffer size)", caller);
      return NULL;
   }
   if (bufObj->Pointer) {
      /* Buffer is currently mapped */
      _mesa_error(ctx, GL_INVALID_OPERATION, "%s", caller);
      return NULL;
   }

   return bufObj;
}


/**
 * Allocate and initialize a new buffer object.
 * 
 * This function is intended to be called via
 * \c dd_function_table::NewBufferObject.
 */
struct gl_buffer_object *
_mesa_new_buffer_object( GLcontext *ctx, GLuint name, GLenum target )
{
   struct gl_buffer_object *obj;

   (void) ctx;

   obj = MALLOC_STRUCT(gl_buffer_object);
   _mesa_initialize_buffer_object(obj, name, target);
   return obj;
}


/**
 * Delete a buffer object.
 * 
 * This function is intended to be called via
 * \c dd_function_table::DeleteBuffer.
 */
void
_mesa_delete_buffer_object( GLcontext *ctx, struct gl_buffer_object *bufObj )
{
   (void) ctx;

   if (bufObj->Data)
      _mesa_free(bufObj->Data);
   _mesa_free(bufObj);
}


void
_mesa_unbind_buffer_object( GLcontext *ctx, struct gl_buffer_object *bufObj )
{
   if (bufObj != ctx->Array.NullBufferObj) {
      bufObj->RefCount--;
      if (bufObj->RefCount <= 0) {
	 ASSERT(ctx->Array.ArrayBufferObj != bufObj);
	 ASSERT(ctx->Array.ElementArrayBufferObj != bufObj);
	 ASSERT(ctx->Array.ArrayObj->Vertex.BufferObj != bufObj);
	 ASSERT(ctx->Driver.DeleteBuffer);
	 ctx->Driver.DeleteBuffer(ctx, bufObj);
      }
   }
}


/**
 * Initialize a buffer object to default values.
 */
void
_mesa_initialize_buffer_object( struct gl_buffer_object *obj,
				GLuint name, GLenum target )
{
   (void) target;

   _mesa_bzero(obj, sizeof(struct gl_buffer_object));
   obj->RefCount = 1;
   obj->Name = name;
   obj->Usage = GL_STATIC_DRAW_ARB;
   obj->Access = GL_READ_WRITE_ARB;
}


/**
 * Add the given buffer object to the buffer object pool.
 */
void
_mesa_save_buffer_object( GLcontext *ctx, struct gl_buffer_object *obj )
{
   if (obj->Name > 0) {
      /* insert into hash table */
      _mesa_HashInsert(ctx->Shared->BufferObjects, obj->Name, obj);
   }
}


/**
 * Remove the given buffer object from the buffer object pool.
 * Do not deallocate the buffer object though.
 */
void
_mesa_remove_buffer_object( GLcontext *ctx, struct gl_buffer_object *bufObj )
{
   if (bufObj->Name > 0) {
      /* remove from hash table */
      _mesa_HashRemove(ctx->Shared->BufferObjects, bufObj->Name);
   }
}


/**
 * Allocate space for and store data in a buffer object.  Any data that was
 * previously stored in the buffer object is lost.  If \c data is \c NULL,
 * memory will be allocated, but no copy will occur.
 *
 * This function is intended to be called via
 * \c dd_function_table::BufferData.  This function need not set GL error
 * codes.  The input parameters will have been tested before calling.
 *
 * \param ctx     GL context.
 * \param target  Buffer object target on which to operate.
 * \param size    Size, in bytes, of the new data store.
 * \param data    Pointer to the data to store in the buffer object.  This
 *                pointer may be \c NULL.
 * \param usage   Hints about how the data will be used.
 * \param bufObj  Object to be used.
 *
 * \sa glBufferDataARB, dd_function_table::BufferData.
 */
void
_mesa_buffer_data( GLcontext *ctx, GLenum target, GLsizeiptrARB size,
		   const GLvoid * data, GLenum usage,
		   struct gl_buffer_object * bufObj )
{
   void * new_data;

   (void) ctx; (void) target;

   new_data = _mesa_realloc( bufObj->Data, bufObj->Size, size );
   if (new_data) {
      bufObj->Data = (GLubyte *) new_data;
      bufObj->Size = size;
      bufObj->Usage = usage;

      if (data) {
	 _mesa_memcpy( bufObj->Data, data, size );
      }
   }
}


/**
 * Replace data in a subrange of buffer object.  If the data range
 * specified by \c size + \c offset extends beyond the end of the buffer or
 * if \c data is \c NULL, no copy is performed.
 *
 * This function is intended to be called by
 * \c dd_function_table::BufferSubData.  This function need not set GL error
 * codes.  The input parameters will have been tested before calling.
 *
 * \param ctx     GL context.
 * \param target  Buffer object target on which to operate.
 * \param offset  Offset of the first byte to be modified.
 * \param size    Size, in bytes, of the data range.
 * \param data    Pointer to the data to store in the buffer object.
 * \param bufObj  Object to be used.
 *
 * \sa glBufferSubDataARB, dd_function_table::BufferSubData.
 */
void
_mesa_buffer_subdata( GLcontext *ctx, GLenum target, GLintptrARB offset,
		      GLsizeiptrARB size, const GLvoid * data,
		      struct gl_buffer_object * bufObj )
{
   (void) ctx; (void) target;

   /* this should have been caught in _mesa_BufferSubData() */
   ASSERT(size + offset <= bufObj->Size);

   if (bufObj->Data) {
      _mesa_memcpy( (GLubyte *) bufObj->Data + offset, data, size );
   }
}


/**
 * Retrieve data from a subrange of buffer object.  If the data range
 * specified by \c size + \c offset extends beyond the end of the buffer or
 * if \c data is \c NULL, no copy is performed.
 *
 * This function is intended to be called by
 * \c dd_function_table::BufferGetSubData.  This function need not set GL error
 * codes.  The input parameters will have been tested before calling.
 *
 * \param ctx     GL context.
 * \param target  Buffer object target on which to operate.
 * \param offset  Offset of the first byte to be modified.
 * \param size    Size, in bytes, of the data range.
 * \param data    Pointer to the data to store in the buffer object.
 * \param bufObj  Object to be used.
 *
 * \sa glBufferGetSubDataARB, dd_function_table::GetBufferSubData.
 */
void
_mesa_buffer_get_subdata( GLcontext *ctx, GLenum target, GLintptrARB offset,
			  GLsizeiptrARB size, GLvoid * data,
			  struct gl_buffer_object * bufObj )
{
   (void) ctx; (void) target;

   if (bufObj->Data && ((GLsizeiptrARB) (size + offset) <= bufObj->Size)) {
      _mesa_memcpy( data, (GLubyte *) bufObj->Data + offset, size );
   }
}


/**
 * Fallback function called via ctx->Driver.MapBuffer().
 * Hardware drivers that really implement buffer objects should never use
 * this function.
 *
 * The function parameters will have been already tested for errors.
 *
 * \param ctx     GL context.
 * \param target  Buffer object target on which to operate.
 * \param access  Information about how the buffer will be accessed.
 * \param bufObj  Object to be mapped.
 * \return  A pointer to the object's internal data store that can be accessed
 *          by the processor
 *
 * \sa glMapBufferARB, dd_function_table::MapBuffer
 */
void *
_mesa_buffer_map( GLcontext *ctx, GLenum target, GLenum access,
		  struct gl_buffer_object *bufObj )
{
   (void) ctx;
   (void) target;
   (void) access;
   ASSERT(!bufObj->OnCard);
   /* Just return a direct pointer to the data */
   if (bufObj->Pointer) {
      /* already mapped! */
      return NULL;
   }
   bufObj->Pointer = bufObj->Data;
   return bufObj->Pointer;
}


/**
 * Fallback function called via ctx->Driver.MapBuffer().
 * Hardware drivers that really implement buffer objects should never use
 * function.
 *
 * The input parameters will have been already tested for errors.
 *
 * \sa glUnmapBufferARB, dd_function_table::UnmapBuffer
 */
GLboolean
_mesa_buffer_unmap( GLcontext *ctx, GLenum target,
                    struct gl_buffer_object *bufObj )
{
   (void) ctx;
   (void) target;
   ASSERT(!bufObj->OnCard);
   /* XXX we might assert here that bufObj->Pointer is non-null */
   bufObj->Pointer = NULL;
   return GL_TRUE;
}


/**
 * Initialize the state associated with buffer objects
 */
void
_mesa_init_buffer_objects( GLcontext *ctx )
{
   /* Allocate the default buffer object and set refcount so high that
    * it never gets deleted.
    */
   ctx->Array.NullBufferObj = _mesa_new_buffer_object(ctx, 0, 0);
   if (ctx->Array.NullBufferObj)
      ctx->Array.NullBufferObj->RefCount = 1000;

   ctx->Array.ArrayBufferObj = ctx->Array.NullBufferObj;
   ctx->Array.ElementArrayBufferObj = ctx->Array.NullBufferObj;
}

/**
 * Bind the specified target to buffer for the specified context.
 */
static void
bind_buffer_object(GLcontext *ctx, GLenum target, GLuint buffer)
{
   struct gl_buffer_object *oldBufObj;
   struct gl_buffer_object *newBufObj = NULL;
   struct gl_buffer_object **bindTarget = NULL;

   switch (target) {
   case GL_ARRAY_BUFFER_ARB:
      bindTarget = &ctx->Array.ArrayBufferObj;
      break;
   case GL_ELEMENT_ARRAY_BUFFER_ARB:
      bindTarget = &ctx->Array.ElementArrayBufferObj;
      break;
   case GL_PIXEL_PACK_BUFFER_EXT:
      bindTarget = &ctx->Pack.BufferObj;
      break;
   case GL_PIXEL_UNPACK_BUFFER_EXT:
      bindTarget = &ctx->Unpack.BufferObj;
      break;
   default:
      _mesa_error(ctx, GL_INVALID_ENUM, "glBindBufferARB(target)");
      return;
   }

   /* Get pointer to old buffer object (to be unbound) */
   oldBufObj = get_buffer(ctx, target);
   if (oldBufObj && oldBufObj->Name == buffer)
      return;   /* rebinding the same buffer object- no change */

   /*
    * Get pointer to new buffer object (newBufObj)
    */
   if (buffer == 0) {
      /* The spec says there's not a buffer object named 0, but we use
       * one internally because it simplifies things.
       */
      newBufObj = ctx->Array.NullBufferObj;
   }
   else {
      /* non-default buffer object */
      newBufObj = _mesa_lookup_bufferobj(ctx, buffer);
      if (!newBufObj) {
         /* if this is a new buffer object id, allocate a buffer object now */
         ASSERT(ctx->Driver.NewBufferObject);
         newBufObj = ctx->Driver.NewBufferObject(ctx, buffer, target);
         if (!newBufObj) {
            _mesa_error(ctx, GL_OUT_OF_MEMORY, "glBindBufferARB");
            return;
         }
         _mesa_save_buffer_object(ctx, newBufObj);
      }
   }
   
   /* Make new binding */
   *bindTarget = newBufObj;
   newBufObj->RefCount++;

   /* Pass BindBuffer call to device driver */
   if (ctx->Driver.BindBuffer && newBufObj)
      ctx->Driver.BindBuffer( ctx, target, newBufObj );

   /* decr ref count on old buffer obj, delete if needed */
   if (oldBufObj) {
      oldBufObj->RefCount--;
      assert(oldBufObj->RefCount >= 0);
      if (oldBufObj->RefCount == 0) {
         assert(oldBufObj->Name != 0);
         ASSERT(ctx->Driver.DeleteBuffer);
         ctx->Driver.DeleteBuffer( ctx, oldBufObj );
      }
   }
}


/**
 * Update the default buffer objects in the given context to reference those
 * specified in the shared state and release those referencing the old 
 * shared state.
 */
void
_mesa_update_default_objects_buffer_objects(GLcontext *ctx)
{
   /* Bind the NullBufferObj to remove references to those
    * in the shared context hash table.
    */
   bind_buffer_object( ctx, GL_ARRAY_BUFFER_ARB, 0);
   bind_buffer_object( ctx, GL_ELEMENT_ARRAY_BUFFER_ARB, 0);
   bind_buffer_object( ctx, GL_PIXEL_PACK_BUFFER_ARB, 0);
   bind_buffer_object( ctx, GL_PIXEL_UNPACK_BUFFER_ARB, 0);
}


/**
 * When we're about to read pixel data out of a PBO (via glDrawPixels,
 * glTexImage, etc) or write data into a PBO (via glReadPixels,
 * glGetTexImage, etc) we call this function to check that we're not
 * going to read out of bounds.
 *
 * XXX This would also be a convenient time to check that the PBO isn't
 * currently mapped.  Whoever calls this function should check for that.
 * Remember, we can't use a PBO when it's mapped!
 *
 * \param width  width of image to read/write
 * \param height  height of image to read/write
 * \param depth  depth of image to read/write
 * \param format  format of image to read/write
 * \param type  datatype of image to read/write
 * \param ptr  the user-provided pointer/offset
 * \return GL_TRUE if the PBO access is OK, GL_FALSE if the access would
 *         go out of bounds.
 */
GLboolean
_mesa_validate_pbo_access(GLuint dimensions,
                          const struct gl_pixelstore_attrib *pack,
                          GLsizei width, GLsizei height, GLsizei depth,
                          GLenum format, GLenum type, const GLvoid *ptr)
{
   GLvoid *start, *end;
   const GLubyte *sizeAddr; /* buffer size, cast to a pointer */

   ASSERT(pack->BufferObj->Name != 0);

   if (pack->BufferObj->Size == 0)
      /* no buffer! */
      return GL_FALSE;

   /* get address of first pixel we'll read */
   start = _mesa_image_address(dimensions, pack, ptr, width, height,
                               format, type, 0, 0, 0);

   /* get address just past the last pixel we'll read */
   end =  _mesa_image_address(dimensions, pack, ptr, width, height,
                              format, type, depth-1, height-1, width);


   sizeAddr = ((const GLubyte *) 0) + pack->BufferObj->Size;

   if ((const GLubyte *) start > sizeAddr) {
      /* This will catch negative values / wrap-around */
      return GL_FALSE;
   }
   if ((const GLubyte *) end > sizeAddr) {
      /* Image read goes beyond end of buffer */
      return GL_FALSE;
   }

   /* OK! */
   return GL_TRUE;
}


/**
 * If the source of glBitmap data is a PBO, check that we won't read out
 * of buffer bounds, then map the buffer.
 * If not sourcing from a PBO, just return the bitmap pointer.
 * This is a helper function for (some) drivers.
 * Return NULL if error.
 * If non-null return, must call _mesa_unmap_bitmap_pbo() when done.
 */
const GLubyte *
_mesa_map_bitmap_pbo(GLcontext *ctx,
                     const struct gl_pixelstore_attrib *unpack,
                     const GLubyte *bitmap)
{
   const GLubyte *buf;

   if (unpack->BufferObj->Name) {
      /* unpack from PBO */
      buf = (GLubyte *) ctx->Driver.MapBuffer(ctx, GL_PIXEL_UNPACK_BUFFER_EXT,
                                              GL_READ_ONLY_ARB,
                                              unpack->BufferObj);
      if (!buf)
         return NULL;

      buf = ADD_POINTERS(buf, bitmap);
   }
   else {
      /* unpack from normal memory */
      buf = bitmap;
   }

   return buf;
}


/**
 * Counterpart to _mesa_map_bitmap_pbo()
 * This is a helper function for (some) drivers.
 */
void
_mesa_unmap_bitmap_pbo(GLcontext *ctx,
                       const struct gl_pixelstore_attrib *unpack)
{
   if (unpack->BufferObj->Name) {
      ctx->Driver.UnmapBuffer(ctx, GL_PIXEL_UNPACK_BUFFER_EXT,
                              unpack->BufferObj);
   }
}


/**
 * \sa _mesa_map_bitmap_pbo
 */
const GLvoid *
_mesa_map_drawpix_pbo(GLcontext *ctx,
                      const struct gl_pixelstore_attrib *unpack,
                      const GLvoid *pixels)
{
   const GLvoid *buf;

   if (unpack->BufferObj->Name) {
      /* unpack from PBO */
      buf = (GLubyte *) ctx->Driver.MapBuffer(ctx, GL_PIXEL_UNPACK_BUFFER_EXT,
                                              GL_READ_ONLY_ARB,
                                              unpack->BufferObj);
      if (!buf)
         return NULL;

      buf = ADD_POINTERS(buf, pixels);
   }
   else {
      /* unpack from normal memory */
      buf = pixels;
   }

   return buf;
}


/**
 * \sa _mesa_unmap_bitmap_pbo
 */
void
<<<<<<< HEAD
_mesa_unmap_drapix_pbo(GLcontext *ctx,
                       const struct gl_pixelstore_attrib *unpack)
=======
_mesa_unmap_drawpix_pbo(GLcontext *ctx,
                        const struct gl_pixelstore_attrib *unpack)
>>>>>>> e6887a57
{
   if (unpack->BufferObj->Name) {
      ctx->Driver.UnmapBuffer(ctx, GL_PIXEL_UNPACK_BUFFER_EXT,
                              unpack->BufferObj);
   }
}


/**
 * If PBO is bound, map the buffer, return dest pointer in mapped buffer.
 * Call _mesa_unmap_readpix_pbo() when finished
 * \return NULL if error
 */
void *
_mesa_map_readpix_pbo(GLcontext *ctx,
                      const struct gl_pixelstore_attrib *pack,
                      GLvoid *dest)
{
   void *buf;

   if (pack->BufferObj->Name) {
      /* pack into PBO */
      buf = (GLubyte *) ctx->Driver.MapBuffer(ctx, GL_PIXEL_PACK_BUFFER_EXT,
                                              GL_WRITE_ONLY_ARB,
                                              pack->BufferObj);
      if (!buf)
         return NULL;

      buf = ADD_POINTERS(buf, dest);
   }
   else {
      /* pack to normal memory */
      buf = dest;
   }

   return buf;
}


/**
 * Counterpart to _mesa_map_readpix_pbo()
 */
void
_mesa_unmap_readpix_pbo(GLcontext *ctx,
                        const struct gl_pixelstore_attrib *pack)
{
   if (pack->BufferObj->Name) {
      ctx->Driver.UnmapBuffer(ctx, GL_PIXEL_PACK_BUFFER_EXT, pack->BufferObj);
   }
}



/**
 * Return the gl_buffer_object for the given ID.
 * Always return NULL for ID 0.
 */
struct gl_buffer_object *
_mesa_lookup_bufferobj(GLcontext *ctx, GLuint buffer)
{
   if (buffer == 0)
      return NULL;
   else
      return (struct gl_buffer_object *)
         _mesa_HashLookup(ctx->Shared->BufferObjects, buffer);
}



/**********************************************************************/
/* API Functions                                                      */
/**********************************************************************/

void GLAPIENTRY
_mesa_BindBufferARB(GLenum target, GLuint buffer)
{
   GET_CURRENT_CONTEXT(ctx);
   ASSERT_OUTSIDE_BEGIN_END(ctx);

   bind_buffer_object(ctx, target, buffer);
}


/**
 * Delete a set of buffer objects.
 * 
 * \param n      Number of buffer objects to delete.
 * \param ids    Array of \c n buffer object IDs.
 */
void GLAPIENTRY
_mesa_DeleteBuffersARB(GLsizei n, const GLuint *ids)
{
   GET_CURRENT_CONTEXT(ctx);
   GLsizei i;
   ASSERT_OUTSIDE_BEGIN_END(ctx);

   if (n < 0) {
      _mesa_error(ctx, GL_INVALID_VALUE, "glDeleteBuffersARB(n)");
      return;
   }

   _glthread_LOCK_MUTEX(ctx->Shared->Mutex);

   for (i = 0; i < n; i++) {
      struct gl_buffer_object *bufObj = _mesa_lookup_bufferobj(ctx, ids[i]);
      if (bufObj) {
         /* unbind any vertex pointers bound to this buffer */
         GLuint j;

         ASSERT(bufObj->Name == ids[i]);

         if (ctx->Array.ArrayObj->Vertex.BufferObj == bufObj) {
            bufObj->RefCount--;
            ctx->Array.ArrayObj->Vertex.BufferObj = ctx->Array.NullBufferObj;
            ctx->Array.NullBufferObj->RefCount++;
         }
         if (ctx->Array.ArrayObj->Normal.BufferObj == bufObj) {
            bufObj->RefCount--;
            ctx->Array.ArrayObj->Normal.BufferObj = ctx->Array.NullBufferObj;
            ctx->Array.NullBufferObj->RefCount++;
         }
         if (ctx->Array.ArrayObj->Color.BufferObj == bufObj) {
            bufObj->RefCount--;
            ctx->Array.ArrayObj->Color.BufferObj = ctx->Array.NullBufferObj;
            ctx->Array.NullBufferObj->RefCount++;
         }
         if (ctx->Array.ArrayObj->SecondaryColor.BufferObj == bufObj) {
            bufObj->RefCount--;
            ctx->Array.ArrayObj->SecondaryColor.BufferObj = ctx->Array.NullBufferObj;
            ctx->Array.NullBufferObj->RefCount++;
         }
         if (ctx->Array.ArrayObj->FogCoord.BufferObj == bufObj) {
            bufObj->RefCount--;
            ctx->Array.ArrayObj->FogCoord.BufferObj = ctx->Array.NullBufferObj;
            ctx->Array.NullBufferObj->RefCount++;
         }
         if (ctx->Array.ArrayObj->Index.BufferObj == bufObj) {
            bufObj->RefCount--;
            ctx->Array.ArrayObj->Index.BufferObj = ctx->Array.NullBufferObj;
            ctx->Array.NullBufferObj->RefCount++;
         }
         if (ctx->Array.ArrayObj->EdgeFlag.BufferObj == bufObj) {
            bufObj->RefCount--;
            ctx->Array.ArrayObj->EdgeFlag.BufferObj = ctx->Array.NullBufferObj;
            ctx->Array.NullBufferObj->RefCount++;
         }
         for (j = 0; j < MAX_TEXTURE_UNITS; j++) {
            if (ctx->Array.ArrayObj->TexCoord[j].BufferObj == bufObj) {
               bufObj->RefCount--;
               ctx->Array.ArrayObj->TexCoord[j].BufferObj = ctx->Array.NullBufferObj;
               ctx->Array.NullBufferObj->RefCount++;
            }
         }
         for (j = 0; j < VERT_ATTRIB_MAX; j++) {
            if (ctx->Array.ArrayObj->VertexAttrib[j].BufferObj == bufObj) {
               bufObj->RefCount--;
               ctx->Array.ArrayObj->VertexAttrib[j].BufferObj = ctx->Array.NullBufferObj;
               ctx->Array.NullBufferObj->RefCount++;
            }
         }

         if (ctx->Array.ArrayBufferObj == bufObj) {
            _mesa_BindBufferARB( GL_ARRAY_BUFFER_ARB, 0 );
         }
         if (ctx->Array.ElementArrayBufferObj == bufObj) {
            _mesa_BindBufferARB( GL_ELEMENT_ARRAY_BUFFER_ARB, 0 );
         }

         if (ctx->Pack.BufferObj == bufObj) {
            _mesa_BindBufferARB( GL_PIXEL_PACK_BUFFER_EXT, 0 );
         }
         if (ctx->Unpack.BufferObj == bufObj) {
            _mesa_BindBufferARB( GL_PIXEL_UNPACK_BUFFER_EXT, 0 );
         }

         /* The ID is immediately freed for re-use */
         _mesa_remove_buffer_object(ctx, bufObj);
         _mesa_unbind_buffer_object(ctx, bufObj);
      }
   }

   _glthread_UNLOCK_MUTEX(ctx->Shared->Mutex);
}


/**
 * Generate a set of unique buffer object IDs and store them in \c buffer.
 * 
 * \param n       Number of IDs to generate.
 * \param buffer  Array of \c n locations to store the IDs.
 */
void GLAPIENTRY
_mesa_GenBuffersARB(GLsizei n, GLuint *buffer)
{
   GET_CURRENT_CONTEXT(ctx);
   GLuint first;
   GLint i;
   ASSERT_OUTSIDE_BEGIN_END(ctx);

   if (n < 0) {
      _mesa_error(ctx, GL_INVALID_VALUE, "glGenBuffersARB");
      return;
   }

   if (!buffer) {
      return;
   }

   /*
    * This must be atomic (generation and allocation of buffer object IDs)
    */
   _glthread_LOCK_MUTEX(ctx->Shared->Mutex);

   first = _mesa_HashFindFreeKeyBlock(ctx->Shared->BufferObjects, n);

   /* Allocate new, empty buffer objects and return identifiers */
   for (i = 0; i < n; i++) {
      struct gl_buffer_object *bufObj;
      GLuint name = first + i;
      GLenum target = 0;
      bufObj = ctx->Driver.NewBufferObject( ctx, name, target );
      if (!bufObj) {
         _glthread_UNLOCK_MUTEX(ctx->Shared->Mutex);
         _mesa_error(ctx, GL_OUT_OF_MEMORY, "glGenBuffersARB");
         return;
      }
      _mesa_save_buffer_object(ctx, bufObj);
      buffer[i] = first + i;
   }

   _glthread_UNLOCK_MUTEX(ctx->Shared->Mutex);
}


/**
 * Determine if ID is the name of a buffer object.
 * 
 * \param id  ID of the potential buffer object.
 * \return  \c GL_TRUE if \c id is the name of a buffer object, 
 *          \c GL_FALSE otherwise.
 */
GLboolean GLAPIENTRY
_mesa_IsBufferARB(GLuint id)
{
   struct gl_buffer_object *bufObj;
   GET_CURRENT_CONTEXT(ctx);
   ASSERT_OUTSIDE_BEGIN_END_WITH_RETVAL(ctx, GL_FALSE);

   _glthread_LOCK_MUTEX(ctx->Shared->Mutex);
   bufObj = _mesa_lookup_bufferobj(ctx, id);
   _glthread_UNLOCK_MUTEX(ctx->Shared->Mutex);

   return bufObj ? GL_TRUE : GL_FALSE;
}


void GLAPIENTRY
_mesa_BufferDataARB(GLenum target, GLsizeiptrARB size,
                    const GLvoid * data, GLenum usage)
{
   GET_CURRENT_CONTEXT(ctx);
   struct gl_buffer_object *bufObj;
   ASSERT_OUTSIDE_BEGIN_END(ctx);

   if (size < 0) {
      _mesa_error(ctx, GL_INVALID_VALUE, "glBufferDataARB(size < 0)");
      return;
   }

   switch (usage) {
      case GL_STREAM_DRAW_ARB:
      case GL_STREAM_READ_ARB:
      case GL_STREAM_COPY_ARB:
      case GL_STATIC_DRAW_ARB:
      case GL_STATIC_READ_ARB:
      case GL_STATIC_COPY_ARB:
      case GL_DYNAMIC_DRAW_ARB:
      case GL_DYNAMIC_READ_ARB:
      case GL_DYNAMIC_COPY_ARB:
         /* OK */
         break;
      default:
         _mesa_error(ctx, GL_INVALID_ENUM, "glBufferDataARB(usage)");
         return;
   }

   bufObj = get_buffer(ctx, target);
   if (!bufObj) {
      _mesa_error(ctx, GL_INVALID_ENUM, "glBufferDataARB(target)" );
      return;
   }
   if (bufObj->Name == 0) {
      _mesa_error(ctx, GL_INVALID_OPERATION, "glBufferDataARB" );
      return;
   }
   
   if (bufObj->Pointer) {
      _mesa_error(ctx, GL_INVALID_OPERATION, "glBufferDataARB(buffer is mapped)" );
      return;
   }  

   ASSERT(ctx->Driver.BufferData);

   /* Give the buffer object to the driver!  <data> may be null! */
   ctx->Driver.BufferData( ctx, target, size, data, usage, bufObj );
}


void GLAPIENTRY
_mesa_BufferSubDataARB(GLenum target, GLintptrARB offset,
                       GLsizeiptrARB size, const GLvoid * data)
{
   GET_CURRENT_CONTEXT(ctx);
   struct gl_buffer_object *bufObj;
   ASSERT_OUTSIDE_BEGIN_END(ctx);

   bufObj = buffer_object_subdata_range_good( ctx, target, offset, size,
                                              "glBufferSubDataARB" );
   if (!bufObj) {
      /* error already recorded */
      return;
   }

   ASSERT(ctx->Driver.BufferSubData);
   ctx->Driver.BufferSubData( ctx, target, offset, size, data, bufObj );
}


void GLAPIENTRY
_mesa_GetBufferSubDataARB(GLenum target, GLintptrARB offset,
                          GLsizeiptrARB size, void * data)
{
   GET_CURRENT_CONTEXT(ctx);
   struct gl_buffer_object *bufObj;
   ASSERT_OUTSIDE_BEGIN_END(ctx);

   bufObj = buffer_object_subdata_range_good( ctx, target, offset, size,
                                              "glGetBufferSubDataARB" );
   if (!bufObj) {
      /* error already recorded */
      return;
   }

   ASSERT(ctx->Driver.GetBufferSubData);
   ctx->Driver.GetBufferSubData( ctx, target, offset, size, data, bufObj );
}


void * GLAPIENTRY
_mesa_MapBufferARB(GLenum target, GLenum access)
{
   GET_CURRENT_CONTEXT(ctx);
   struct gl_buffer_object * bufObj;
   ASSERT_OUTSIDE_BEGIN_END_WITH_RETVAL(ctx, NULL);

   switch (access) {
      case GL_READ_ONLY_ARB:
      case GL_WRITE_ONLY_ARB:
      case GL_READ_WRITE_ARB:
         /* OK */
         break;
      default:
         _mesa_error(ctx, GL_INVALID_ENUM, "glMapBufferARB(access)");
         return NULL;
   }

   bufObj = get_buffer(ctx, target);
   if (!bufObj) {
      _mesa_error(ctx, GL_INVALID_ENUM, "glMapBufferARB(target)" );
      return NULL;
   }
   if (bufObj->Name == 0) {
      _mesa_error(ctx, GL_INVALID_OPERATION, "glMapBufferARB" );
      return NULL;
   }
   if (bufObj->Pointer) {
      _mesa_error(ctx, GL_INVALID_OPERATION, "glMapBufferARB(already mapped)");
      return NULL;
   }

   ASSERT(ctx->Driver.MapBuffer);
   bufObj->Pointer = ctx->Driver.MapBuffer( ctx, target, access, bufObj );
   if (!bufObj->Pointer) {
      _mesa_error(ctx, GL_OUT_OF_MEMORY, "glMapBufferARB(access)");
   }

   bufObj->Access = access;

   return bufObj->Pointer;
}


GLboolean GLAPIENTRY
_mesa_UnmapBufferARB(GLenum target)
{
   GET_CURRENT_CONTEXT(ctx);
   struct gl_buffer_object *bufObj;
   GLboolean status = GL_TRUE;
   ASSERT_OUTSIDE_BEGIN_END_WITH_RETVAL(ctx, GL_FALSE);

   bufObj = get_buffer(ctx, target);
   if (!bufObj) {
      _mesa_error(ctx, GL_INVALID_ENUM, "glUnmapBufferARB(target)" );
      return GL_FALSE;
   }
   if (bufObj->Name == 0) {
      _mesa_error(ctx, GL_INVALID_OPERATION, "glUnmapBufferARB" );
      return GL_FALSE;
   }
   if (!bufObj->Pointer) {
      _mesa_error(ctx, GL_INVALID_OPERATION, "glUnmapBufferARB");
      return GL_FALSE;
   }

   if (ctx->Driver.UnmapBuffer) {
      status = ctx->Driver.UnmapBuffer( ctx, target, bufObj );
   }

   bufObj->Access = GL_READ_WRITE_ARB; /* initial value, OK? */
   bufObj->Pointer = NULL;

   return status;
}


void GLAPIENTRY
_mesa_GetBufferParameterivARB(GLenum target, GLenum pname, GLint *params)
{
   GET_CURRENT_CONTEXT(ctx);
   struct gl_buffer_object *bufObj;
   ASSERT_OUTSIDE_BEGIN_END(ctx);

   bufObj = get_buffer(ctx, target);
   if (!bufObj) {
      _mesa_error(ctx, GL_INVALID_ENUM, "GetBufferParameterivARB(target)" );
      return;
   }
   if (bufObj->Name == 0) {
      _mesa_error(ctx, GL_INVALID_OPERATION, "GetBufferParameterivARB" );
      return;
   }

   switch (pname) {
      case GL_BUFFER_SIZE_ARB:
         *params = (GLint) bufObj->Size;
         break;
      case GL_BUFFER_USAGE_ARB:
         *params = bufObj->Usage;
         break;
      case GL_BUFFER_ACCESS_ARB:
         *params = bufObj->Access;
         break;
      case GL_BUFFER_MAPPED_ARB:
         *params = (bufObj->Pointer != NULL);
         break;
      default:
         _mesa_error(ctx, GL_INVALID_ENUM, "glGetBufferParameterivARB(pname)");
         return;
   }
}


void GLAPIENTRY
_mesa_GetBufferPointervARB(GLenum target, GLenum pname, GLvoid **params)
{
   GET_CURRENT_CONTEXT(ctx);
   struct gl_buffer_object * bufObj;
   ASSERT_OUTSIDE_BEGIN_END(ctx);

   if (pname != GL_BUFFER_MAP_POINTER_ARB) {
      _mesa_error(ctx, GL_INVALID_ENUM, "glGetBufferPointervARB(pname)");
      return;
   }

   bufObj = get_buffer(ctx, target);
   if (!bufObj) {
      _mesa_error(ctx, GL_INVALID_ENUM, "glGetBufferPointervARB(target)" );
      return;
   }
   if (bufObj->Name == 0) {
      _mesa_error(ctx, GL_INVALID_OPERATION, "glGetBufferPointervARB" );
      return;
   }

   *params = bufObj->Pointer;
}<|MERGE_RESOLUTION|>--- conflicted
+++ resolved
@@ -646,13 +646,8 @@
  * \sa _mesa_unmap_bitmap_pbo
  */
 void
-<<<<<<< HEAD
-_mesa_unmap_drapix_pbo(GLcontext *ctx,
-                       const struct gl_pixelstore_attrib *unpack)
-=======
 _mesa_unmap_drawpix_pbo(GLcontext *ctx,
                         const struct gl_pixelstore_attrib *unpack)
->>>>>>> e6887a57
 {
    if (unpack->BufferObj->Name) {
       ctx->Driver.UnmapBuffer(ctx, GL_PIXEL_UNPACK_BUFFER_EXT,
