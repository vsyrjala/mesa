/*
 * Mesa 3-D graphics library
 * Version:  7.1
 *
 * Copyright (C) 2005-2008  Brian Paul   All Rights Reserved.
 *
 * Permission is hereby granted, free of charge, to any person obtaining a
 * copy of this software and associated documentation files (the "Software"),
 * to deal in the Software without restriction, including without limitation
 * the rights to use, copy, modify, merge, publish, distribute, sublicense,
 * and/or sell copies of the Software, and to permit persons to whom the
 * Software is furnished to do so, subject to the following conditions:
 *
 * The above copyright notice and this permission notice shall be included
 * in all copies or substantial portions of the Software.
 *
 * THE SOFTWARE IS PROVIDED "AS IS", WITHOUT WARRANTY OF ANY KIND, EXPRESS
 * OR IMPLIED, INCLUDING BUT NOT LIMITED TO THE WARRANTIES OF MERCHANTABILITY,
 * FITNESS FOR A PARTICULAR PURPOSE AND NONINFRINGEMENT.  IN NO EVENT SHALL
 * BRIAN PAUL BE LIABLE FOR ANY CLAIM, DAMAGES OR OTHER LIABILITY, WHETHER IN
 * AN ACTION OF CONTRACT, TORT OR OTHERWISE, ARISING FROM, OUT OF OR IN
 * CONNECTION WITH THE SOFTWARE OR THE USE OR OTHER DEALINGS IN THE SOFTWARE.
 */

/**
 * \file slang_emit.c
 * Emit program instructions (PI code) from IR trees.
 * \author Brian Paul
 */

/***
 *** NOTES
 ***
 *** To emit GPU instructions, we basically just do an in-order traversal
 *** of the IR tree.
 ***/


#include "main/imports.h"
#include "main/context.h"
#include "main/macros.h"
#include "shader/program.h"
#include "shader/prog_instruction.h"
#include "shader/prog_parameter.h"
#include "shader/prog_print.h"
#include "slang_builtin.h"
#include "slang_emit.h"
#include "slang_mem.h"


#define PEEPHOLE_OPTIMIZATIONS 1
#define ANNOTATE 0


typedef struct
{
   slang_info_log *log;
   slang_var_table *vt;
   struct gl_program *prog;
   struct gl_program **Subroutines;
   GLuint NumSubroutines;

   /* code-gen options */
   GLboolean EmitHighLevelInstructions;
   GLboolean EmitCondCodes;
   GLboolean EmitComments;
   GLboolean EmitBeginEndSub; /* XXX TEMPORARY */
} slang_emit_info;



static struct gl_program *
new_subroutine(slang_emit_info *emitInfo, GLuint *id)
{
   GET_CURRENT_CONTEXT(ctx);
   const GLuint n = emitInfo->NumSubroutines;

   emitInfo->Subroutines = (struct gl_program **)
      _mesa_realloc(emitInfo->Subroutines,
                    n * sizeof(struct gl_program),
                    (n + 1) * sizeof(struct gl_program));
   emitInfo->Subroutines[n] = ctx->Driver.NewProgram(ctx, emitInfo->prog->Target, 0);
   emitInfo->Subroutines[n]->Parameters = emitInfo->prog->Parameters;
   emitInfo->NumSubroutines++;
   *id = n;
   return emitInfo->Subroutines[n];
}


/**
 * Convert a writemask to a swizzle.  Used for testing cond codes because
 * we only want to test the cond code component(s) that was set by the
 * previous instruction.
 */
static GLuint
writemask_to_swizzle(GLuint writemask)
{
   if (writemask == WRITEMASK_X)
      return SWIZZLE_XXXX;
   if (writemask == WRITEMASK_Y)
      return SWIZZLE_YYYY;
   if (writemask == WRITEMASK_Z)
      return SWIZZLE_ZZZZ;
   if (writemask == WRITEMASK_W)
      return SWIZZLE_WWWW;
   return SWIZZLE_XYZW;  /* shouldn't be hit */
}


/**
 * Swizzle a swizzle (function composition).
 * That is, return swz2(swz1), or said another way: swz1.szw2
 * Example: swizzle_swizzle(".zwxx", ".xxyw") yields ".zzwx"
 */
GLuint
_slang_swizzle_swizzle(GLuint swz1, GLuint swz2)
{
   GLuint i, swz, s[4];
   for (i = 0; i < 4; i++) {
      GLuint c = GET_SWZ(swz2, i);
      if (c <= SWIZZLE_W)
         s[i] = GET_SWZ(swz1, c);
      else
         s[i] = c;
   }
   swz = MAKE_SWIZZLE4(s[0], s[1], s[2], s[3]);
   return swz;
}


/**
 * Allocate storage for the given node (if it hasn't already been allocated).
 *
 * Typically this is temporary storage for an intermediate result (such as
 * for a multiply or add, etc).
 *
 * If n->Store does not exist it will be created and will be of the size
 * specified by defaultSize.
 */
static GLboolean
alloc_node_storage(slang_emit_info *emitInfo, slang_ir_node *n,
                   GLint defaultSize)
{
   assert(!n->Var);
   if (!n->Store) {
      assert(defaultSize > 0);
      n->Store = _slang_new_ir_storage(PROGRAM_TEMPORARY, -1, defaultSize);
   }

   /* now allocate actual register(s).  I.e. set n->Store->Index >= 0 */
   if (n->Store->Index < 0) {
      if (!_slang_alloc_temp(emitInfo->vt, n->Store)) {
         slang_info_log_error(emitInfo->log,
                              "Ran out of registers, too many temporaries");
         _slang_free(n->Store);
         n->Store = NULL;
         return GL_FALSE;
      }
   }
   return GL_TRUE;
}


/**
 * Free temporary storage, if n->Store is, in fact, temp storage.
 * Otherwise, no-op.
 */
static void
free_node_storage(slang_var_table *vt, slang_ir_node *n)
{
   if (n->Store->File == PROGRAM_TEMPORARY &&
       n->Store->Index >= 0 &&
       n->Opcode != IR_SWIZZLE) {
      if (_slang_is_temp(vt, n->Store)) {
         _slang_free_temp(vt, n->Store);
         n->Store->Index = -1;
         n->Store = NULL; /* XXX this may not be needed */
      }
   }
}


/**
 * Helper function to allocate a short-term temporary.
 * Free it with _slang_free_temp().
 */
static GLboolean
alloc_local_temp(slang_emit_info *emitInfo, slang_ir_storage *temp, GLint size)
{
   assert(size >= 1);
   assert(size <= 4);
   _mesa_bzero(temp, sizeof(*temp));
   temp->Size = size;
   temp->File = PROGRAM_TEMPORARY;
   temp->Index = -1;
   return _slang_alloc_temp(emitInfo->vt, temp);
}


/**
 * Remove any SWIZZLE_NIL terms from given swizzle mask.
 * For a swizzle like .z??? generate .zzzz (replicate single component).
 * Else, for .wx?? generate .wxzw (insert default component for the position).
 */
static GLuint
fix_swizzle(GLuint swizzle)
{
   GLuint c0 = GET_SWZ(swizzle, 0),
      c1 = GET_SWZ(swizzle, 1),
      c2 = GET_SWZ(swizzle, 2),
      c3 = GET_SWZ(swizzle, 3);
   if (c1 == SWIZZLE_NIL && c2 == SWIZZLE_NIL && c3 == SWIZZLE_NIL) {
      /* smear first component across all positions */
      c1 = c2 = c3 = c0;
   }
   else {
      /* insert default swizzle components */
      if (c0 == SWIZZLE_NIL)
         c0 = SWIZZLE_X;
      if (c1 == SWIZZLE_NIL)
         c1 = SWIZZLE_Y;
      if (c2 == SWIZZLE_NIL)
         c2 = SWIZZLE_Z;
      if (c3 == SWIZZLE_NIL)
         c3 = SWIZZLE_W;
   }
   return MAKE_SWIZZLE4(c0, c1, c2, c3);
}



/**
 * Convert IR storage to an instruction dst register.
 */
static void
storage_to_dst_reg(struct prog_dst_register *dst, const slang_ir_storage *st,
                   GLuint writemask)
{
   const GLint size = st->Size;
   GLint index = st->Index;
   GLuint swizzle = st->Swizzle;

   /* if this is storage relative to some parent storage, walk up the tree */
   while (st->Parent) {
      st = st->Parent;
      index += st->Index;
      swizzle = _slang_swizzle_swizzle(st->Swizzle, swizzle);
   }

   assert(st->File != PROGRAM_UNDEFINED);
   dst->File = st->File;

   assert(index >= 0);
   dst->Index = index;

   assert(size >= 1);
   assert(size <= 4);

   if (size == 1) {
      GLuint comp = GET_SWZ(swizzle, 0);
      assert(comp < 4);
      dst->WriteMask = WRITEMASK_X << comp;
   }
   else {
      dst->WriteMask = writemask;
   }
}


/**
 * Convert IR storage to an instruction src register.
 */
static void
storage_to_src_reg(struct prog_src_register *src, const slang_ir_storage *st)
{
   const GLboolean relAddr = st->RelAddr;
   GLint index = st->Index;
   GLuint swizzle = st->Swizzle;

   /* if this is storage relative to some parent storage, walk up the tree */
   while (st->Parent) {
      st = st->Parent;
      index += st->Index;
      swizzle = _slang_swizzle_swizzle(fix_swizzle(st->Swizzle), swizzle);
   }

   assert(st->File >= 0);
#if 1 /* XXX temporary */
   if (st->File == PROGRAM_UNDEFINED) {
      slang_ir_storage *st0 = (slang_ir_storage *) st;
      st0->File = PROGRAM_TEMPORARY;
   }
#endif
   assert(st->File < PROGRAM_UNDEFINED);
   src->File = st->File;

   assert(index >= 0);
   src->Index = index;

   swizzle = fix_swizzle(swizzle);
   assert(GET_SWZ(swizzle, 0) <= SWIZZLE_W);
   assert(GET_SWZ(swizzle, 1) <= SWIZZLE_W);
   assert(GET_SWZ(swizzle, 2) <= SWIZZLE_W);
   assert(GET_SWZ(swizzle, 3) <= SWIZZLE_W);
   src->Swizzle = swizzle;

   src->RelAddr = relAddr;
}


/*
 * Setup an instrucion src register to point to a scalar constant.
 */
static void
constant_to_src_reg(struct prog_src_register *src, GLfloat val,
                    slang_emit_info *emitInfo)
{
   GLuint zeroSwizzle;
   GLint zeroReg;
   GLfloat value[4];

   value[0] = val;
   zeroReg = _mesa_add_unnamed_constant(emitInfo->prog->Parameters,
                                        value, 1, &zeroSwizzle);
   assert(zeroReg >= 0);

   src->File = PROGRAM_CONSTANT;
   src->Index = zeroReg;
   src->Swizzle = zeroSwizzle;
}


static void
address_to_dst_reg(struct prog_dst_register *dst, GLuint index)
{
   assert(index == 0); /* only one address reg at this time */
   dst->File = PROGRAM_ADDRESS;
   dst->Index = index;
   dst->WriteMask = WRITEMASK_X;
}



/**
 * Add new instruction at end of given program.
 * \param prog  the program to append instruction onto
 * \param opcode  opcode for the new instruction
 * \return pointer to the new instruction
 */
static struct prog_instruction *
new_instruction(slang_emit_info *emitInfo, gl_inst_opcode opcode)
{
   struct gl_program *prog = emitInfo->prog;
   struct prog_instruction *inst;

#if 0
   /* print prev inst */
   if (prog->NumInstructions > 0) {
      _mesa_print_instruction(prog->Instructions + prog->NumInstructions - 1);
   }
#endif
   prog->Instructions = _mesa_realloc_instructions(prog->Instructions,
                                                   prog->NumInstructions,
                                                   prog->NumInstructions + 1);
   inst = prog->Instructions + prog->NumInstructions;
   prog->NumInstructions++;
   _mesa_init_instructions(inst, 1);
   inst->Opcode = opcode;
   inst->BranchTarget = -1; /* invalid */
   /*
   printf("New inst %d: %p %s\n", prog->NumInstructions-1,(void*)inst,
          _mesa_opcode_string(inst->Opcode));
   */
   return inst;
}


/**
 * Return pointer to last instruction in program.
 */
static struct prog_instruction *
prev_instruction(slang_emit_info *emitInfo)
{
   struct gl_program *prog = emitInfo->prog;
   if (prog->NumInstructions == 0)
      return NULL;
   else
      return prog->Instructions + prog->NumInstructions - 1;
}


static struct prog_instruction *
emit(slang_emit_info *emitInfo, slang_ir_node *n);


/**
 * Return an annotation string for given node's storage.
 */
static char *
storage_annotation(const slang_ir_node *n, const struct gl_program *prog)
{
#if ANNOTATE
   const slang_ir_storage *st = n->Store;
   static char s[100] = "";

   if (!st)
      return _mesa_strdup("");

   switch (st->File) {
   case PROGRAM_CONSTANT:
      if (st->Index >= 0) {
         const GLfloat *val = prog->Parameters->ParameterValues[st->Index];
         if (st->Swizzle == SWIZZLE_NOOP)
            sprintf(s, "{%g, %g, %g, %g}", val[0], val[1], val[2], val[3]);
         else {
            sprintf(s, "%g", val[GET_SWZ(st->Swizzle, 0)]);
         }
      }
      break;
   case PROGRAM_TEMPORARY:
      if (n->Var)
         sprintf(s, "%s", (char *) n->Var->a_name);
      else
         sprintf(s, "t[%d]", st->Index);
      break;
   case PROGRAM_STATE_VAR:
   case PROGRAM_UNIFORM:
      sprintf(s, "%s", prog->Parameters->Parameters[st->Index].Name);
      break;
   case PROGRAM_VARYING:
      sprintf(s, "%s", prog->Varying->Parameters[st->Index].Name);
      break;
   case PROGRAM_INPUT:
      sprintf(s, "input[%d]", st->Index);
      break;
   case PROGRAM_OUTPUT:
      sprintf(s, "output[%d]", st->Index);
      break;
   default:
      s[0] = 0;
   }
   return _mesa_strdup(s);
#else
   return NULL;
#endif
}


/**
 * Return an annotation string for an instruction.
 */
static char *
instruction_annotation(gl_inst_opcode opcode, char *dstAnnot,
                       char *srcAnnot0, char *srcAnnot1, char *srcAnnot2)
{
#if ANNOTATE
   const char *operator;
   char *s;
   int len = 50;

   if (dstAnnot)
      len += strlen(dstAnnot);
   else
      dstAnnot = _mesa_strdup("");

   if (srcAnnot0)
      len += strlen(srcAnnot0);
   else
      srcAnnot0 = _mesa_strdup("");

   if (srcAnnot1)
      len += strlen(srcAnnot1);
   else
      srcAnnot1 = _mesa_strdup("");

   if (srcAnnot2)
      len += strlen(srcAnnot2);
   else
      srcAnnot2 = _mesa_strdup("");

   switch (opcode) {
   case OPCODE_ADD:
      operator = "+";
      break;
   case OPCODE_SUB:
      operator = "-";
      break;
   case OPCODE_MUL:
      operator = "*";
      break;
   case OPCODE_DP3:
      operator = "DP3";
      break;
   case OPCODE_DP4:
      operator = "DP4";
      break;
   case OPCODE_XPD:
      operator = "XPD";
      break;
   case OPCODE_RSQ:
      operator = "RSQ";
      break;
   case OPCODE_SGT:
      operator = ">";
      break;
   default:
      operator = ",";
   }

   s = (char *) malloc(len);
   sprintf(s, "%s = %s %s %s %s", dstAnnot,
           srcAnnot0, operator, srcAnnot1, srcAnnot2);
   assert(_mesa_strlen(s) < len);

   free(dstAnnot);
   free(srcAnnot0);
   free(srcAnnot1);
   free(srcAnnot2);

   return s;
#else
   return NULL;
#endif
}


/**
 * Emit an instruction that's just a comment.
 */
static struct prog_instruction *
emit_comment(slang_emit_info *emitInfo, const char *s)
{
   struct prog_instruction *inst = new_instruction(emitInfo, OPCODE_NOP);
   if (inst) {
      inst->Comment = _mesa_strdup(s);
   }
   return inst;
}


/**
 * Generate code for a simple arithmetic instruction.
 * Either 1, 2 or 3 operands.
 */
static struct prog_instruction *
emit_arith(slang_emit_info *emitInfo, slang_ir_node *n)
{
   struct prog_instruction *inst;
   const slang_ir_info *info = _slang_ir_info(n->Opcode);
   char *srcAnnot[3], *dstAnnot;
   GLuint i;
   slang_ir_node *temps[3];

   /* we'll save pointers to nodes/storage to free in temps[] until
    * the very end.
    */
   temps[0] = temps[1] = temps[2] = NULL;

   assert(info);
   assert(info->InstOpcode != OPCODE_NOP);

   srcAnnot[0] = srcAnnot[1] = srcAnnot[2] = dstAnnot = NULL;

#if PEEPHOLE_OPTIMIZATIONS
   /* Look for MAD opportunity */
   if (info->NumParams == 2 &&
       n->Opcode == IR_ADD && n->Children[0]->Opcode == IR_MUL) {
      /* found pattern IR_ADD(IR_MUL(A, B), C) */
      emit(emitInfo, n->Children[0]->Children[0]);  /* A */
      emit(emitInfo, n->Children[0]->Children[1]);  /* B */
      emit(emitInfo, n->Children[1]);  /* C */
      /* generate MAD instruction */
      inst = new_instruction(emitInfo, OPCODE_MAD);
      /* operands: A, B, C: */
      storage_to_src_reg(&inst->SrcReg[0], n->Children[0]->Children[0]->Store);
      storage_to_src_reg(&inst->SrcReg[1], n->Children[0]->Children[1]->Store);
      storage_to_src_reg(&inst->SrcReg[2], n->Children[1]->Store);
      temps[0] = n->Children[0]->Children[0];
      temps[1] = n->Children[0]->Children[1];
      temps[2] = n->Children[1];
   }
   else if (info->NumParams == 2 &&
            n->Opcode == IR_ADD && n->Children[1]->Opcode == IR_MUL) {
      /* found pattern IR_ADD(A, IR_MUL(B, C)) */
      emit(emitInfo, n->Children[0]);  /* A */
      emit(emitInfo, n->Children[1]->Children[0]);  /* B */
      emit(emitInfo, n->Children[1]->Children[1]);  /* C */
      /* generate MAD instruction */
      inst = new_instruction(emitInfo, OPCODE_MAD);
      /* operands: B, C, A */
      storage_to_src_reg(&inst->SrcReg[0], n->Children[1]->Children[0]->Store);
      storage_to_src_reg(&inst->SrcReg[1], n->Children[1]->Children[1]->Store);
      storage_to_src_reg(&inst->SrcReg[2], n->Children[0]->Store);
      temps[0] = n->Children[1]->Children[0];
      temps[1] = n->Children[1]->Children[1];
      temps[2] = n->Children[0];
   }
   else
#endif
   {
      /* normal case */

      /* gen code for children */
      for (i = 0; i < info->NumParams; i++) {
         emit(emitInfo, n->Children[i]);
         if (!n->Children[i] || !n->Children[i]->Store) {
            /* error recovery */
            return NULL;
         }
      }

      /* gen this instruction and src registers */
      inst = new_instruction(emitInfo, info->InstOpcode);
      for (i = 0; i < info->NumParams; i++)
         storage_to_src_reg(&inst->SrcReg[i], n->Children[i]->Store);

      /* annotation */
      for (i = 0; i < info->NumParams; i++)
         srcAnnot[i] = storage_annotation(n->Children[i], emitInfo->prog);

      /* record (potential) temps to free */
      for (i = 0; i < info->NumParams; i++)
         temps[i] = n->Children[i];
   }

   /* result storage */
   alloc_node_storage(emitInfo, n, -1);

   assert(n->Store->Index >= 0);
   if (n->Store->Size == 2)
      n->Writemask = WRITEMASK_XY;
   else if (n->Store->Size == 3)
      n->Writemask = WRITEMASK_XYZ;
   else if (n->Store->Size == 1)
      n->Writemask = WRITEMASK_X << GET_SWZ(n->Store->Swizzle, 0);


   storage_to_dst_reg(&inst->DstReg, n->Store, n->Writemask);

   dstAnnot = storage_annotation(n, emitInfo->prog);

   inst->Comment = instruction_annotation(inst->Opcode, dstAnnot, srcAnnot[0],
                                          srcAnnot[1], srcAnnot[2]);

   /* really free temps now */
   for (i = 0; i < 3; i++)
      if (temps[i])
         free_node_storage(emitInfo->vt, temps[i]);

   /*_mesa_print_instruction(inst);*/
   return inst;
}


/**
 * Emit code for == and != operators.  These could normally be handled
 * by emit_arith() except we need to be able to handle structure comparisons.
 */
static struct prog_instruction *
emit_compare(slang_emit_info *emitInfo, slang_ir_node *n)
{
   struct prog_instruction *inst;
   GLint size;

   assert(n->Opcode == IR_EQUAL || n->Opcode == IR_NOTEQUAL);

   /* gen code for children */
   emit(emitInfo, n->Children[0]);
   emit(emitInfo, n->Children[1]);

   if (n->Children[0]->Store->Size != n->Children[1]->Store->Size) {
      slang_info_log_error(emitInfo->log, "invalid operands to == or !=");
      return NULL;
   }

   /* final result is 1 bool */
   if (!alloc_node_storage(emitInfo, n, 1))
      return NULL;

   size = n->Children[0]->Store->Size;

   if (size == 1) {
      gl_inst_opcode opcode;

      opcode = n->Opcode == IR_EQUAL ? OPCODE_SEQ : OPCODE_SNE;
      inst = new_instruction(emitInfo, opcode);
      storage_to_src_reg(&inst->SrcReg[0], n->Children[0]->Store);
      storage_to_src_reg(&inst->SrcReg[1], n->Children[1]->Store);
      storage_to_dst_reg(&inst->DstReg, n->Store, n->Writemask);
   }
   else if (size <= 4) {
      GLuint swizzle;
      gl_inst_opcode dotOp;
      slang_ir_storage tempStore;

      if (!alloc_local_temp(emitInfo, &tempStore, 4)) {
         return NULL;
         /* out of temps */
      }

      if (size == 4) {
         dotOp = OPCODE_DP4;
         swizzle = SWIZZLE_XYZW;
      }
      else if (size == 3) {
         dotOp = OPCODE_DP3;
         swizzle = SWIZZLE_XYZW;
      }
      else {
         assert(size == 2);
         dotOp = OPCODE_DP3;
         swizzle = MAKE_SWIZZLE4(SWIZZLE_X, SWIZZLE_Y, SWIZZLE_Y, SWIZZLE_Y);
      }

      /* Compute inequality (temp = (A != B)) */
      inst = new_instruction(emitInfo, OPCODE_SNE);
      storage_to_dst_reg(&inst->DstReg, &tempStore, n->Writemask);
      storage_to_src_reg(&inst->SrcReg[0], n->Children[0]->Store);
      storage_to_src_reg(&inst->SrcReg[1], n->Children[1]->Store);
      inst->Comment = _mesa_strdup("Compare values");

      /* Compute val = DOT(temp, temp)  (reduction) */
      inst = new_instruction(emitInfo, dotOp);
      storage_to_dst_reg(&inst->DstReg, n->Store, n->Writemask);
      storage_to_src_reg(&inst->SrcReg[0], &tempStore);
      storage_to_src_reg(&inst->SrcReg[1], &tempStore);
      inst->SrcReg[0].Swizzle = inst->SrcReg[1].Swizzle = swizzle; /*override*/
      inst->Comment = _mesa_strdup("Reduce vec to bool");

      _slang_free_temp(emitInfo->vt, &tempStore); /* free temp */

      if (n->Opcode == IR_EQUAL) {
         /* compute val = !val.x  with SEQ val, val, 0; */
         inst = new_instruction(emitInfo, OPCODE_SEQ);
         storage_to_src_reg(&inst->SrcReg[0], n->Store);
         constant_to_src_reg(&inst->SrcReg[1], 0.0, emitInfo);
         storage_to_dst_reg(&inst->DstReg, n->Store, n->Writemask);
         inst->Comment = _mesa_strdup("Invert true/false");
      }
   }
   else {
      /* size > 4, struct or array compare.
       * XXX this won't work reliably for structs with padding!!
       */
      GLint i, num = (n->Children[0]->Store->Size + 3) / 4;
      slang_ir_storage accTemp, sneTemp;

      if (!alloc_local_temp(emitInfo, &accTemp, 4))
         return NULL;

      if (!alloc_local_temp(emitInfo, &sneTemp, 4))
         return NULL;

      for (i = 0; i < num; i++) {
         /* SNE sneTemp, left[i], right[i] */
         inst = new_instruction(emitInfo, OPCODE_SNE);
         storage_to_src_reg(&inst->SrcReg[0], n->Children[0]->Store);
         storage_to_src_reg(&inst->SrcReg[1], n->Children[1]->Store);
         inst->SrcReg[0].Index += i;
         inst->SrcReg[1].Index += i;
         if (i == 0) {
            storage_to_dst_reg(&inst->DstReg, &accTemp, WRITEMASK_XYZW);
            inst->Comment = _mesa_strdup("Begin struct/array comparison");
         }
         else {
            storage_to_dst_reg(&inst->DstReg, &sneTemp, WRITEMASK_XYZW);

            /* ADD accTemp, accTemp, sneTemp; # like logical-OR */
            inst = new_instruction(emitInfo, OPCODE_ADD);
            storage_to_dst_reg(&inst->DstReg, &accTemp, WRITEMASK_XYZW);
            storage_to_src_reg(&inst->SrcReg[0], &accTemp);
            storage_to_src_reg(&inst->SrcReg[1], &sneTemp);
         }
      }

      /* compute accTemp.x || accTemp.y || accTemp.z || accTemp.w with DOT4 */
      inst = new_instruction(emitInfo, OPCODE_DP4);
      storage_to_dst_reg(&inst->DstReg, n->Store, n->Writemask);
      storage_to_src_reg(&inst->SrcReg[0], &accTemp);
      storage_to_src_reg(&inst->SrcReg[1], &accTemp);
      inst->Comment = _mesa_strdup("End struct/array comparison");

      if (n->Opcode == IR_EQUAL) {
         /* compute tmp.x = !tmp.x  via tmp.x = (tmp.x == 0) */
         inst = new_instruction(emitInfo, OPCODE_SEQ);
         storage_to_dst_reg(&inst->DstReg, n->Store, n->Writemask);
         storage_to_src_reg(&inst->SrcReg[0], n->Store);
         constant_to_src_reg(&inst->SrcReg[1], 0.0, emitInfo);
         inst->Comment = _mesa_strdup("Invert true/false");
      }

      _slang_free_temp(emitInfo->vt, &accTemp);
      _slang_free_temp(emitInfo->vt, &sneTemp);
   }

   /* free temps */
   free_node_storage(emitInfo->vt, n->Children[0]);
   free_node_storage(emitInfo->vt, n->Children[1]);

   return inst;
}



/**
 * Generate code for an IR_CLAMP instruction.
 */
static struct prog_instruction *
emit_clamp(slang_emit_info *emitInfo, slang_ir_node *n)
{
   struct prog_instruction *inst;
   slang_ir_node tmpNode;

   assert(n->Opcode == IR_CLAMP);
   /* ch[0] = value
    * ch[1] = min limit
    * ch[2] = max limit
    */

   inst = emit(emitInfo, n->Children[0]);

   /* If lower limit == 0.0 and upper limit == 1.0,
    *    set prev instruction's SaturateMode field to SATURATE_ZERO_ONE.
    * Else,
    *    emit OPCODE_MIN, OPCODE_MAX sequence.
    */
#if 0
   /* XXX this isn't quite finished yet */
   if (n->Children[1]->Opcode == IR_FLOAT &&
       n->Children[1]->Value[0] == 0.0 &&
       n->Children[1]->Value[1] == 0.0 &&
       n->Children[1]->Value[2] == 0.0 &&
       n->Children[1]->Value[3] == 0.0 &&
       n->Children[2]->Opcode == IR_FLOAT &&
       n->Children[2]->Value[0] == 1.0 &&
       n->Children[2]->Value[1] == 1.0 &&
       n->Children[2]->Value[2] == 1.0 &&
       n->Children[2]->Value[3] == 1.0) {
      if (!inst) {
         inst = prev_instruction(prog);
      }
      if (inst && inst->Opcode != OPCODE_NOP) {
         /* and prev instruction's DstReg matches n->Children[0]->Store */
         inst->SaturateMode = SATURATE_ZERO_ONE;
         n->Store = n->Children[0]->Store;
         return inst;
      }
   }
#endif

   if (!alloc_node_storage(emitInfo, n, n->Children[0]->Store->Size))
      return NULL;

   emit(emitInfo, n->Children[1]);
   emit(emitInfo, n->Children[2]);

   /* Some GPUs don't allow reading from output registers.  So if the
    * dest for this clamp() is an output reg, we can't use that reg for
    * the intermediate result.  Use a temp register instead.
    */
   _mesa_bzero(&tmpNode, sizeof(tmpNode));
   alloc_node_storage(emitInfo, &tmpNode, n->Store->Size);

   /* tmp = max(ch[0], ch[1]) */
   inst = new_instruction(emitInfo, OPCODE_MAX);
   storage_to_dst_reg(&inst->DstReg, tmpNode.Store, n->Writemask);
   storage_to_src_reg(&inst->SrcReg[0], n->Children[0]->Store);
   storage_to_src_reg(&inst->SrcReg[1], n->Children[1]->Store);

   /* n->dest = min(tmp, ch[2]) */
   inst = new_instruction(emitInfo, OPCODE_MIN);
   storage_to_dst_reg(&inst->DstReg, n->Store, n->Writemask);
   storage_to_src_reg(&inst->SrcReg[0], tmpNode.Store);
   storage_to_src_reg(&inst->SrcReg[1], n->Children[2]->Store);

   free_node_storage(emitInfo->vt, &tmpNode);

   return inst;
}


static struct prog_instruction *
emit_negation(slang_emit_info *emitInfo, slang_ir_node *n)
{
   /* Implement as MOV dst, -src; */
   /* XXX we could look at the previous instruction and in some circumstances
    * modify it to accomplish the negation.
    */
   struct prog_instruction *inst;

   emit(emitInfo, n->Children[0]);

   if (!alloc_node_storage(emitInfo, n, n->Children[0]->Store->Size))
      return NULL;

   inst = new_instruction(emitInfo, OPCODE_MOV);
   storage_to_dst_reg(&inst->DstReg, n->Store, n->Writemask);
   storage_to_src_reg(&inst->SrcReg[0], n->Children[0]->Store);
   inst->SrcReg[0].NegateBase = NEGATE_XYZW;
   return inst;
}


static struct prog_instruction *
emit_label(slang_emit_info *emitInfo, const slang_ir_node *n)
{
   assert(n->Label);
#if 0
   /* XXX this fails in loop tail code - investigate someday */
   assert(_slang_label_get_location(n->Label) < 0);
   _slang_label_set_location(n->Label, emitInfo->prog->NumInstructions,
                             emitInfo->prog);
#else
   if (_slang_label_get_location(n->Label) < 0)
      _slang_label_set_location(n->Label, emitInfo->prog->NumInstructions,
                                emitInfo->prog);
#endif
   return NULL;
}


/**
 * Emit code for a function call.
 * Note that for each time a function is called, we emit the function's
 * body code again because the set of available registers may be different.
 */
static struct prog_instruction *
emit_fcall(slang_emit_info *emitInfo, slang_ir_node *n)
{
   struct gl_program *progSave;
   struct prog_instruction *inst;
   GLuint subroutineId;

   assert(n->Opcode == IR_CALL);
   assert(n->Label);

   /* save/push cur program */
   progSave = emitInfo->prog;
   emitInfo->prog = new_subroutine(emitInfo, &subroutineId);

   _slang_label_set_location(n->Label, emitInfo->prog->NumInstructions,
                             emitInfo->prog);

   if (emitInfo->EmitBeginEndSub) {
      /* BGNSUB isn't a real instruction.
       * We require a label (i.e. "foobar:") though, if we're going to
       * print the program in the NV format.  The BNGSUB instruction is
       * really just a NOP to attach the label to.
       */
      inst = new_instruction(emitInfo, OPCODE_BGNSUB);
      inst->Comment = _mesa_strdup(n->Label->Name);
   }

   /* body of function: */
   emit(emitInfo, n->Children[0]);
   n->Store = n->Children[0]->Store;

   /* add RET instruction now, if needed */
   inst = prev_instruction(emitInfo);
   if (inst && inst->Opcode != OPCODE_RET) {
      inst = new_instruction(emitInfo, OPCODE_RET);
   }

   if (emitInfo->EmitBeginEndSub) {
      inst = new_instruction(emitInfo, OPCODE_ENDSUB);
      inst->Comment = _mesa_strdup(n->Label->Name);
   }

   /* pop/restore cur program */
   emitInfo->prog = progSave;

   /* emit the function call */
   inst = new_instruction(emitInfo, OPCODE_CAL);
   /* The branch target is just the subroutine number (changed later) */
   inst->BranchTarget = subroutineId;
   inst->Comment = _mesa_strdup(n->Label->Name);
   assert(inst->BranchTarget >= 0);

   return inst;
}


/**
 * Emit code for a 'return' statement.
 */
static struct prog_instruction *
emit_return(slang_emit_info *emitInfo, slang_ir_node *n)
{
   struct prog_instruction *inst;
   assert(n);
   assert(n->Opcode == IR_RETURN);
   assert(n->Label);
   inst = new_instruction(emitInfo, OPCODE_RET);
   inst->DstReg.CondMask = COND_TR;  /* always return */
   return inst;
}


static struct prog_instruction *
emit_kill(slang_emit_info *emitInfo)
{
   struct gl_fragment_program *fp;
   struct prog_instruction *inst;
   /* NV-KILL - discard fragment depending on condition code.
    * Note that ARB-KILL depends on sign of vector operand.
    */
   inst = new_instruction(emitInfo, OPCODE_KIL_NV);
   inst->DstReg.CondMask = COND_TR;  /* always kill */

   assert(emitInfo->prog->Target == GL_FRAGMENT_PROGRAM_ARB);
   fp = (struct gl_fragment_program *) emitInfo->prog;
   fp->UsesKill = GL_TRUE;

   return inst;
}


static struct prog_instruction *
emit_tex(slang_emit_info *emitInfo, slang_ir_node *n)
{
   struct prog_instruction *inst;

   (void) emit(emitInfo, n->Children[1]);

   if (n->Opcode == IR_TEX) {
      inst = new_instruction(emitInfo, OPCODE_TEX);
   }
   else if (n->Opcode == IR_TEXB) {
      inst = new_instruction(emitInfo, OPCODE_TXB);
   }
   else {
      assert(n->Opcode == IR_TEXP);
      inst = new_instruction(emitInfo, OPCODE_TXP);
   }

   if (!alloc_node_storage(emitInfo, n, 4))
      return NULL;

   storage_to_dst_reg(&inst->DstReg, n->Store, n->Writemask);

   /* Child[1] is the coord */
   assert(n->Children[1]->Store->Index >= 0);
   storage_to_src_reg(&inst->SrcReg[0], n->Children[1]->Store);

   /* Child[0] is the sampler (a uniform which'll indicate the texture unit) */
   assert(n->Children[0]->Store);
   /* Store->Index is the sampler index */
   assert(n->Children[0]->Store->Index >= 0);
   /* Store->Size is the texture target */
   assert(n->Children[0]->Store->Size >= TEXTURE_1D_INDEX);
   assert(n->Children[0]->Store->Size <= TEXTURE_RECT_INDEX);

   inst->TexSrcTarget = n->Children[0]->Store->Size;
#if 0
   inst->TexSrcUnit = 27; /* Dummy value; the TexSrcUnit will be computed at
                           * link time, using the sampler uniform's value.
                           */
   inst->Sampler = n->Children[0]->Store->Index; /* i.e. uniform's index */
#else
   inst->TexSrcUnit = n->Children[0]->Store->Index; /* i.e. uniform's index */
#endif
   return inst;
}


/**
 * Assignment/copy
 */
static struct prog_instruction *
emit_copy(slang_emit_info *emitInfo, slang_ir_node *n)
{
   struct prog_instruction *inst;

   assert(n->Opcode == IR_COPY);

   /* lhs */
   emit(emitInfo, n->Children[0]);
   if (!n->Children[0]->Store || n->Children[0]->Store->Index < 0) {
      /* an error should have been already recorded */
      return NULL;
   }

   /* rhs */
   assert(n->Children[1]);
   inst = emit(emitInfo, n->Children[1]);

   if (!n->Children[1]->Store || n->Children[1]->Store->Index < 0) {
      if (!emitInfo->log->text) {
         slang_info_log_error(emitInfo->log, "invalid assignment");
      }
      return NULL;
   }

   assert(n->Children[1]->Store->Index >= 0);

   /*assert(n->Children[0]->Store->Size == n->Children[1]->Store->Size);*/

   n->Store = n->Children[0]->Store;

   if (n->Store->File == PROGRAM_SAMPLER) {
      /* no code generated for sampler assignments,
       * just copy the sampler index at compile time.
       */
      n->Store->Index = n->Children[1]->Store->Index;
      return NULL;
   }

#if PEEPHOLE_OPTIMIZATIONS
   if (inst &&
       _slang_is_temp(emitInfo->vt, n->Children[1]->Store) &&
       (inst->DstReg.File == n->Children[1]->Store->File) &&
       (inst->DstReg.Index == n->Children[1]->Store->Index)) {
      /* Peephole optimization:
       * The Right-Hand-Side has its results in a temporary place.
       * Modify the RHS (and the prev instruction) to store its results
       * in the destination specified by n->Children[0].
       * Then, this MOVE is a no-op.
       */
      if (n->Children[1]->Opcode != IR_SWIZZLE)
         _slang_free_temp(emitInfo->vt, n->Children[1]->Store);
      *n->Children[1]->Store = *n->Children[0]->Store;

      /* fixup the previous instruction (which stored the RHS result) */
      assert(n->Children[0]->Store->Index >= 0);

      /* use tighter writemask when possible */
      if (n->Writemask == WRITEMASK_XYZW)
         n->Writemask = inst->DstReg.WriteMask;

      storage_to_dst_reg(&inst->DstReg, n->Children[0]->Store, n->Writemask);
      return inst;
   }
   else
#endif
   {
      if (n->Children[0]->Store->Size > 4) {
         /* move matrix/struct etc (block of registers) */
         slang_ir_storage dstStore = *n->Children[0]->Store;
         slang_ir_storage srcStore = *n->Children[1]->Store;
         GLint size = srcStore.Size;
         ASSERT(n->Children[0]->Writemask == WRITEMASK_XYZW);
         ASSERT(n->Children[1]->Store->Swizzle == SWIZZLE_NOOP);
         dstStore.Size = 4;
         srcStore.Size = 4;
         while (size >= 4) {
            inst = new_instruction(emitInfo, OPCODE_MOV);
            inst->Comment = _mesa_strdup("IR_COPY block");
            storage_to_dst_reg(&inst->DstReg, &dstStore, n->Writemask);
            storage_to_src_reg(&inst->SrcReg[0], &srcStore);
            srcStore.Index++;
            dstStore.Index++;
            size -= 4;
         }
      }
      else {
         /* single register move */
         char *srcAnnot, *dstAnnot;
         inst = new_instruction(emitInfo, OPCODE_MOV);
         assert(n->Children[0]->Store->Index >= 0);
         storage_to_dst_reg(&inst->DstReg, n->Children[0]->Store, n->Writemask);
         storage_to_src_reg(&inst->SrcReg[0], n->Children[1]->Store);
         dstAnnot = storage_annotation(n->Children[0], emitInfo->prog);
         srcAnnot = storage_annotation(n->Children[1], emitInfo->prog);
         inst->Comment = instruction_annotation(inst->Opcode, dstAnnot,
                                                srcAnnot, NULL, NULL);
      }
      free_node_storage(emitInfo->vt, n->Children[1]);
      return inst;
   }
}


/**
 * An IR_COND node wraps a boolean expression which is used by an
 * IF or WHILE test.  This is where we'll set condition codes, if needed.
 */
static struct prog_instruction *
emit_cond(slang_emit_info *emitInfo, slang_ir_node *n)
{
   struct prog_instruction *inst;

   assert(n->Opcode == IR_COND);

   if (!n->Children[0])
      return NULL;

   /* emit code for the expression */
   inst = emit(emitInfo, n->Children[0]);

   if (!n->Children[0]->Store) {
      /* error recovery */
      return NULL;
   }

   assert(n->Children[0]->Store);
   /*assert(n->Children[0]->Store->Size == 1);*/

   if (emitInfo->EmitCondCodes) {
      if (inst &&
          n->Children[0]->Store &&
          inst->DstReg.File == n->Children[0]->Store->File &&
          inst->DstReg.Index == n->Children[0]->Store->Index) {
         /* The previous instruction wrote to the register who's value
          * we're testing.  Just fix that instruction so that the
          * condition codes are computed.
          */
         inst->CondUpdate = GL_TRUE;
         n->Store = n->Children[0]->Store;
         return inst;
      }
      else {
         /* This'll happen for things like "if (i) ..." where no code
          * is normally generated for the expression "i".
          * Generate a move instruction just to set condition codes.
          */
         if (!alloc_node_storage(emitInfo, n, 1))
            return NULL;
         inst = new_instruction(emitInfo, OPCODE_MOV);
         inst->CondUpdate = GL_TRUE;
         storage_to_dst_reg(&inst->DstReg, n->Store, n->Writemask);
         storage_to_src_reg(&inst->SrcReg[0], n->Children[0]->Store);
         _slang_free_temp(emitInfo->vt, n->Store);
         inst->Comment = _mesa_strdup("COND expr");
         return inst;
      }
   }
   else {
      /* No-op: the boolean result of the expression is in a regular reg */
      n->Store = n->Children[0]->Store;
      return inst;
   }
}


/**
 * Logical-NOT
 */
static struct prog_instruction *
emit_not(slang_emit_info *emitInfo, slang_ir_node *n)
{
   static const struct {
      gl_inst_opcode op, opNot;
   } operators[] = {
      { OPCODE_SLT, OPCODE_SGE },
      { OPCODE_SLE, OPCODE_SGT },
      { OPCODE_SGT, OPCODE_SLE },
      { OPCODE_SGE, OPCODE_SLT },
      { OPCODE_SEQ, OPCODE_SNE },
      { OPCODE_SNE, OPCODE_SEQ },
      { 0, 0 }
   };
   struct prog_instruction *inst;
   GLuint i;

   /* child expr */
   inst = emit(emitInfo, n->Children[0]);

#if PEEPHOLE_OPTIMIZATIONS
   if (inst) {
      /* if the prev instruction was a comparison instruction, invert it */
      for (i = 0; operators[i].op; i++) {
         if (inst->Opcode == operators[i].op) {
            inst->Opcode = operators[i].opNot;
            n->Store = n->Children[0]->Store;
            return inst;
         }
      }
   }
#endif

   /* else, invert using SEQ (v = v == 0) */
   if (!alloc_node_storage(emitInfo, n, n->Children[0]->Store->Size))
      return NULL;

   inst = new_instruction(emitInfo, OPCODE_SEQ);
   storage_to_dst_reg(&inst->DstReg, n->Store, n->Writemask);
   storage_to_src_reg(&inst->SrcReg[0], n->Children[0]->Store);
   constant_to_src_reg(&inst->SrcReg[1], 0.0, emitInfo);
   free_node_storage(emitInfo->vt, n->Children[0]);

   inst->Comment = _mesa_strdup("NOT");
   return inst;
}


static struct prog_instruction *
emit_if(slang_emit_info *emitInfo, slang_ir_node *n)
{
   struct gl_program *prog = emitInfo->prog;
   GLuint ifInstLoc, elseInstLoc = 0;
   GLuint condWritemask = 0;

   /* emit condition expression code */
   {
      struct prog_instruction *inst;
      inst = emit(emitInfo, n->Children[0]);
      if (emitInfo->EmitCondCodes) {
         if (!inst) {
            /* error recovery */
            return NULL;
         }
         condWritemask = inst->DstReg.WriteMask;
      }
   }

   if (!n->Children[0]->Store)
      return NULL;

#if 0
   assert(n->Children[0]->Store->Size == 1); /* a bool! */
#endif

   ifInstLoc = prog->NumInstructions;
   if (emitInfo->EmitHighLevelInstructions) {
      struct prog_instruction *ifInst = new_instruction(emitInfo, OPCODE_IF);
      if (emitInfo->EmitCondCodes) {
         ifInst->DstReg.CondMask = COND_NE;  /* if cond is non-zero */
         /* only test the cond code (1 of 4) that was updated by the
          * previous instruction.
          */
         ifInst->DstReg.CondSwizzle = writemask_to_swizzle(condWritemask);
      }
      else {
         /* test reg.x */
         storage_to_src_reg(&ifInst->SrcReg[0], n->Children[0]->Store);
      }
   }
   else {
      /* conditional jump to else, or endif */
      struct prog_instruction *ifInst = new_instruction(emitInfo, OPCODE_BRA);
      ifInst->DstReg.CondMask = COND_EQ;  /* BRA if cond is zero */
      ifInst->Comment = _mesa_strdup("if zero");
      ifInst->DstReg.CondSwizzle = writemask_to_swizzle(condWritemask);
   }

   /* if body */
   emit(emitInfo, n->Children[1]);

   if (n->Children[2]) {
      /* have else body */
      elseInstLoc = prog->NumInstructions;
      if (emitInfo->EmitHighLevelInstructions) {
         (void) new_instruction(emitInfo, OPCODE_ELSE);
      }
      else {
         /* jump to endif instruction */
         struct prog_instruction *inst;
         inst = new_instruction(emitInfo, OPCODE_BRA);
         inst->Comment = _mesa_strdup("else");
         inst->DstReg.CondMask = COND_TR;  /* always branch */
      }
      prog->Instructions[ifInstLoc].BranchTarget = prog->NumInstructions;
      emit(emitInfo, n->Children[2]);
   }
   else {
      /* no else body */
      prog->Instructions[ifInstLoc].BranchTarget = prog->NumInstructions;
   }

   if (emitInfo->EmitHighLevelInstructions) {
      (void) new_instruction(emitInfo, OPCODE_ENDIF);
   }

   if (n->Children[2]) {
      prog->Instructions[elseInstLoc].BranchTarget = prog->NumInstructions;
   }
   return NULL;
}


static struct prog_instruction *
emit_loop(slang_emit_info *emitInfo, slang_ir_node *n)
{
   struct gl_program *prog = emitInfo->prog;
   struct prog_instruction *endInst;
   GLuint beginInstLoc, tailInstLoc, endInstLoc;
   slang_ir_node *ir;

   /* emit OPCODE_BGNLOOP */
   beginInstLoc = prog->NumInstructions;
   if (emitInfo->EmitHighLevelInstructions) {
      (void) new_instruction(emitInfo, OPCODE_BGNLOOP);
   }

   /* body */
   emit(emitInfo, n->Children[0]);

   /* tail */
   tailInstLoc = prog->NumInstructions;
   if (n->Children[1]) {
      if (emitInfo->EmitComments)
         emit_comment(emitInfo, "Loop tail code:");
      emit(emitInfo, n->Children[1]);
   }

   endInstLoc = prog->NumInstructions;
   if (emitInfo->EmitHighLevelInstructions) {
      /* emit OPCODE_ENDLOOP */
      endInst = new_instruction(emitInfo, OPCODE_ENDLOOP);
   }
   else {
      /* emit unconditional BRA-nch */
      endInst = new_instruction(emitInfo, OPCODE_BRA);
      endInst->DstReg.CondMask = COND_TR;  /* always true */
   }
   /* ENDLOOP's BranchTarget points to the BGNLOOP inst */
   endInst->BranchTarget = beginInstLoc;

   if (emitInfo->EmitHighLevelInstructions) {
      /* BGNLOOP's BranchTarget points to the ENDLOOP inst */
      prog->Instructions[beginInstLoc].BranchTarget = prog->NumInstructions -1;
   }

   /* Done emitting loop code.  Now walk over the loop's linked list of
    * BREAK and CONT nodes, filling in their BranchTarget fields (which
    * will point to the ENDLOOP+1 or BGNLOOP instructions, respectively).
    */
   for (ir = n->List; ir; ir = ir->List) {
      struct prog_instruction *inst = prog->Instructions + ir->InstLocation;
      assert(inst->BranchTarget < 0);
      if (ir->Opcode == IR_BREAK ||
          ir->Opcode == IR_BREAK_IF_TRUE) {
         assert(inst->Opcode == OPCODE_BRK ||
                inst->Opcode == OPCODE_BRA);
         /* go to instruction after end of loop */
         inst->BranchTarget = endInstLoc + 1;
      }
      else {
         assert(ir->Opcode == IR_CONT ||
                ir->Opcode == IR_CONT_IF_TRUE);
         assert(inst->Opcode == OPCODE_CONT ||
                inst->Opcode == OPCODE_BRA);
         /* go to instruction at tail of loop */
         inst->BranchTarget = endInstLoc;
      }
   }
   return NULL;
}


/**
 * Unconditional "continue" or "break" statement.
 * Either OPCODE_CONT, OPCODE_BRK or OPCODE_BRA will be emitted.
 */
static struct prog_instruction *
emit_cont_break(slang_emit_info *emitInfo, slang_ir_node *n)
{
   gl_inst_opcode opcode;
   struct prog_instruction *inst;

   if (n->Opcode == IR_CONT) {
      /* we need to execute the loop's tail code before doing CONT */
      assert(n->Parent);
      assert(n->Parent->Opcode == IR_LOOP);
      if (n->Parent->Children[1]) {
         /* emit tail code */
         if (emitInfo->EmitComments) {
            emit_comment(emitInfo, "continue - tail code:");
         }
         emit(emitInfo, n->Parent->Children[1]);
      }
   }

   /* opcode selection */
   if (emitInfo->EmitHighLevelInstructions) {
      opcode = (n->Opcode == IR_CONT) ? OPCODE_CONT : OPCODE_BRK;
   }
   else {
      opcode = OPCODE_BRA;
   }
   n->InstLocation = emitInfo->prog->NumInstructions;
   inst = new_instruction(emitInfo, opcode);
   inst->DstReg.CondMask = COND_TR;  /* always true */
   return inst;
}


/**
 * Conditional "continue" or "break" statement.
 * Either OPCODE_CONT, OPCODE_BRK or OPCODE_BRA will be emitted.
 */
static struct prog_instruction *
emit_cont_break_if_true(slang_emit_info *emitInfo, slang_ir_node *n)
{
   struct prog_instruction *inst;

   assert(n->Opcode == IR_CONT_IF_TRUE ||
          n->Opcode == IR_BREAK_IF_TRUE);

   /* evaluate condition expr, setting cond codes */
   inst = emit(emitInfo, n->Children[0]);
   if (emitInfo->EmitCondCodes) {
      assert(inst);
      inst->CondUpdate = GL_TRUE;
   }

   n->InstLocation = emitInfo->prog->NumInstructions;

   /* opcode selection */
   if (emitInfo->EmitHighLevelInstructions) {
      const gl_inst_opcode opcode
         = (n->Opcode == IR_CONT_IF_TRUE) ? OPCODE_CONT : OPCODE_BRK;
      if (emitInfo->EmitCondCodes) {
         /* Get the writemask from the previous instruction which set
          * the condcodes.  Use that writemask as the CondSwizzle.
          */
         const GLuint condWritemask = inst->DstReg.WriteMask;
         inst = new_instruction(emitInfo, opcode);
         inst->DstReg.CondMask = COND_NE;
         inst->DstReg.CondSwizzle = writemask_to_swizzle(condWritemask);
         return inst;
      }
      else {
         /* IF reg
          *    BRK/CONT;
          * ENDIF
          */
         GLint ifInstLoc;
         ifInstLoc = emitInfo->prog->NumInstructions;
         inst = new_instruction(emitInfo, OPCODE_IF);
         storage_to_src_reg(&inst->SrcReg[0], n->Children[0]->Store);
         n->InstLocation = emitInfo->prog->NumInstructions;

         inst = new_instruction(emitInfo, opcode);
         inst = new_instruction(emitInfo, OPCODE_ENDIF);

         emitInfo->prog->Instructions[ifInstLoc].BranchTarget
            = emitInfo->prog->NumInstructions;
         return inst;
      }
   }
   else {
      const GLuint condWritemask = inst->DstReg.WriteMask;
      assert(emitInfo->EmitCondCodes);
      inst = new_instruction(emitInfo, OPCODE_BRA);
      inst->DstReg.CondMask = COND_NE;
      inst->DstReg.CondSwizzle = writemask_to_swizzle(condWritemask);
      return inst;
   }
}


static struct prog_instruction *
emit_swizzle(slang_emit_info *emitInfo, slang_ir_node *n)
{
   struct prog_instruction *inst;

   inst = emit(emitInfo, n->Children[0]);

   /* setup storage info, if needed */
   if (!n->Store->Parent)
      n->Store->Parent = n->Children[0]->Store;

   assert(n->Store->Parent);

   return inst;
}


/**
 * Move a block registers from src to dst (or move a single register).
 * \param size  size of block, in floats (<=4 means one register)
 */
static struct prog_instruction *
move_block(slang_emit_info *emitInfo,
           GLuint size, GLboolean relAddr,
           const slang_ir_storage *dst,
           const slang_ir_storage *src)
{
   struct prog_instruction *inst;

   if (size > 4) {
      /* move matrix/struct etc (block of registers) */
      slang_ir_storage dstStore = *dst;
      slang_ir_storage srcStore = *src;
      //GLint size = srcStore.Size;
      /*ASSERT(n->Children[0]->Writemask == WRITEMASK_XYZW);
      ASSERT(n->Children[1]->Store->Swizzle == SWIZZLE_NOOP);
      */
      dstStore.Size = 4;
      srcStore.Size = 4;
      while (size >= 4) {
         inst = new_instruction(emitInfo, OPCODE_MOV);
         inst->Comment = _mesa_strdup("IR_COPY block");
         storage_to_dst_reg(&inst->DstReg, &dstStore, WRITEMASK_XYZW);
         storage_to_src_reg(&inst->SrcReg[0], &srcStore);
         inst->SrcReg[0].RelAddr = relAddr;
         srcStore.Index++;
         dstStore.Index++;
         size -= 4;
      }
   }
   else {
      /* single register move */
      GLuint writemask;
      if (size == 1) {
         GLuint comp = GET_SWZ(src->Swizzle, 0);
         assert(comp < 4);
         writemask = WRITEMASK_X << comp;
      }
      else {
         writemask = WRITEMASK_XYZW;
      }
      inst = new_instruction(emitInfo, OPCODE_MOV);
      storage_to_dst_reg(&inst->DstReg, dst, writemask);
      storage_to_src_reg(&inst->SrcReg[0], src);
      inst->SrcReg[0].RelAddr = relAddr;
   }
   return inst;
}



/**
 * Dereference array element.  Just resolve storage for the array
 * element represented by this node.
 */
static struct prog_instruction *
emit_array_element(slang_emit_info *emitInfo, slang_ir_node *n)
{
   slang_ir_storage *root;

   assert(n->Opcode == IR_ELEMENT);
   assert(n->Store);
   assert(n->Store->File == PROGRAM_UNDEFINED);
   assert(n->Store->Parent);
   assert(n->Store->Size > 0);

   root = n->Store;
   while (root->Parent)
      root = root->Parent;

   if (root->File == PROGRAM_STATE_VAR) {
      GLint index = _slang_alloc_statevar(n, emitInfo->prog->Parameters);
      assert(n->Store->Index == index);
      return NULL;
   }

   /* do codegen for array */
   emit(emitInfo, n->Children[0]);

   if (n->Children[1]->Opcode == IR_FLOAT) {
      /* Constant array index.
       * Set Store's index to be the offset of the array element in
       * the register file.
       */
      const GLint element = (GLint) n->Children[1]->Value[0];
      const GLint sz = (n->Store->Size + 3) / 4; /* size in slots/registers */

      n->Store->Index = sz * element;
      assert(n->Store->Parent);
   }
   else {
      /* Variable array index */
      struct prog_instruction *inst;
      slang_ir_storage dstStore = *n->Store;

      /* do codegen for array index expression */
      emit(emitInfo, n->Children[1]);

      /* allocate temp storage for the array element */
      assert(n->Store->Index < 0);
      n->Store->File = PROGRAM_TEMPORARY;
      n->Store->Parent = NULL;
      alloc_node_storage(emitInfo, n, -1);

<<<<<<< HEAD
      if (dstStore.Size > 4)
         dstStore.Size = 4; /* only emit one instruction */

      storage_to_dst_reg(&inst->DstReg, &dstStore, n->Writemask);
      storage_to_src_reg(&inst->SrcReg[0], n->Children[1]->Store);
=======
      if (n->Store->Size > 4) {
         /* need to multiply the index by the element size */
         GLint elemSize = (n->Store->Size + 3) / 4;
         slang_ir_storage indexTemp;

         /* allocate 1 float indexTemp */
         alloc_local_temp(emitInfo, &indexTemp, 1);

         /* MUL temp, index, elemSize */
         inst = new_instruction(emitInfo, OPCODE_MUL);
         storage_to_dst_reg(&inst->DstReg, &indexTemp, WRITEMASK_X);
         storage_to_src_reg(&inst->SrcReg[0], n->Children[1]->Store);
         constant_to_src_reg(&inst->SrcReg[1], elemSize, emitInfo);
>>>>>>> de14fdd6

         /* load ADDR[0].X = temp */
         inst = new_instruction(emitInfo, OPCODE_ARL);
         storage_to_src_reg(&inst->SrcReg[0], &indexTemp);
         address_to_dst_reg(&inst->DstReg, 0);

         _slang_free_temp(emitInfo->vt, &indexTemp);
      }
      else {
         /* simply load address reg w/ array index */
         inst = new_instruction(emitInfo, OPCODE_ARL);
         storage_to_src_reg(&inst->SrcReg[0], n->Children[1]->Store);
         address_to_dst_reg(&inst->DstReg, 0);
      }

      /* copy from array element to temp storage */
      move_block(emitInfo, n->Store->Size, GL_TRUE,
                 n->Store, n->Children[0]->Store);
   }

   /* if array element size is one, make sure we only access X */
   if (n->Store->Size == 1)
      n->Store->Swizzle = SWIZZLE_XXXX;

   return NULL; /* no instruction */
}


/**
 * Resolve storage for accessing a structure field.
 */
static struct prog_instruction *
emit_struct_field(slang_emit_info *emitInfo, slang_ir_node *n)
{
   slang_ir_storage *root = n->Store;

   assert(n->Opcode == IR_FIELD);

   while (root->Parent)
      root = root->Parent;

   /* If this is the field of a state var, allocate constant/uniform
    * storage for it now if we haven't already.
    * Note that we allocate storage (uniform/constant slots) for state
    * variables here rather than at declaration time so we only allocate
    * space for the ones that we actually use!
    */
   if (root->File == PROGRAM_STATE_VAR) {
      root->Index = _slang_alloc_statevar(n, emitInfo->prog->Parameters);
      if (root->Index < 0) {
         slang_info_log_error(emitInfo->log, "Error parsing state variable");
         return NULL;
      }
   }
   else {
      /* do codegen for struct */
      emit(emitInfo, n->Children[0]);
   }

   return NULL; /* no instruction */
}


/**
 * Emit code for a variable declaration.
 * This usually doesn't result in any code generation, but just
 * memory allocation.
 */
static struct prog_instruction *
emit_var_decl(slang_emit_info *emitInfo, slang_ir_node *n)
{
   struct prog_instruction *inst;

   assert(n->Store);
   assert(n->Store->File != PROGRAM_UNDEFINED);
   assert(n->Store->Size > 0);
   /*assert(n->Store->Index < 0);*/

   if (!n->Var || n->Var->isTemp) {
      /* a nameless/temporary variable, will be freed after first use */
      /*NEW*/
      if (n->Store->Index < 0 && !_slang_alloc_temp(emitInfo->vt, n->Store)) {
         slang_info_log_error(emitInfo->log,
                              "Ran out of registers, too many temporaries");
         return NULL;
      }
   }
   else {
      /* a regular variable */
      _slang_add_variable(emitInfo->vt, n->Var);
      if (!_slang_alloc_var(emitInfo->vt, n->Store)) {
         slang_info_log_error(emitInfo->log,
                              "Ran out of registers, too many variables");
         return NULL;
      }
      /*
        printf("IR_VAR_DECL %s %d store %p\n",
        (char*) n->Var->a_name, n->Store->Index, (void*) n->Store);
      */
      assert(n->Var->aux == n->Store);
   }
   if (emitInfo->EmitComments) {
      /* emit NOP with comment describing the variable's storage location */
      char s[1000];
      sprintf(s, "TEMP[%d]%s = variable %s (size %d)",
              n->Store->Index,
              _mesa_swizzle_string(n->Store->Swizzle, 0, GL_FALSE), 
              (n->Var ? (char *) n->Var->a_name : "anonymous"),
              n->Store->Size);
      inst = emit_comment(emitInfo, s);
      return inst;
   }
   return NULL;
}


/**
 * Emit code for a reference to a variable.
 * Actually, no code is generated but we may do some memory alloation.
 * In particular, state vars (uniforms) are allocated on an as-needed basis.
 */
static struct prog_instruction *
emit_var_ref(slang_emit_info *emitInfo, slang_ir_node *n)
{
   assert(n->Store);
   assert(n->Store->File != PROGRAM_UNDEFINED);

   if (n->Store->File == PROGRAM_STATE_VAR && n->Store->Index < 0) {
      n->Store->Index = _slang_alloc_statevar(n, emitInfo->prog->Parameters);
   }
   else if (n->Store->File == PROGRAM_UNIFORM) {
      /* mark var as used */
      _mesa_use_uniform(emitInfo->prog->Parameters, (char *) n->Var->a_name);
   }

   if (n->Store->Index < 0) {
      /* probably ran out of registers */
      return NULL;
   }
   assert(n->Store->Size > 0);

   return NULL;
}


static struct prog_instruction *
emit(slang_emit_info *emitInfo, slang_ir_node *n)
{
   struct prog_instruction *inst;
   if (!n)
      return NULL;

   if (emitInfo->log->error_flag) {
      return NULL;
   }

   switch (n->Opcode) {
   case IR_SEQ:
      /* sequence of two sub-trees */
      assert(n->Children[0]);
      assert(n->Children[1]);
      emit(emitInfo, n->Children[0]);
      if (emitInfo->log->error_flag)
         return NULL;
      inst = emit(emitInfo, n->Children[1]);
#if 0
      assert(!n->Store);
#endif
      n->Store = n->Children[1]->Store;
      return inst;

   case IR_SCOPE:
      /* new variable scope */
      _slang_push_var_table(emitInfo->vt);
      inst = emit(emitInfo, n->Children[0]);
      _slang_pop_var_table(emitInfo->vt);
      return inst;

   case IR_VAR_DECL:
      /* Variable declaration - allocate a register for it */
      inst = emit_var_decl(emitInfo, n);
      return inst;

   case IR_VAR:
      /* Reference to a variable
       * Storage should have already been resolved/allocated.
       */
      return emit_var_ref(emitInfo, n);

   case IR_ELEMENT:
      return emit_array_element(emitInfo, n);
   case IR_FIELD:
      return emit_struct_field(emitInfo, n);
   case IR_SWIZZLE:
      return emit_swizzle(emitInfo, n);

   /* Simple arithmetic */
   /* unary */
   case IR_MOVE:
   case IR_RSQ:
   case IR_RCP:
   case IR_FLOOR:
   case IR_FRAC:
   case IR_F_TO_I:
   case IR_I_TO_F:
   case IR_ABS:
   case IR_SIN:
   case IR_COS:
   case IR_DDX:
   case IR_DDY:
   case IR_EXP:
   case IR_EXP2:
   case IR_LOG2:
   case IR_NOISE1:
   case IR_NOISE2:
   case IR_NOISE3:
   case IR_NOISE4:
   /* binary */
   case IR_ADD:
   case IR_SUB:
   case IR_MUL:
   case IR_DOT4:
   case IR_DOT3:
   case IR_CROSS:
   case IR_MIN:
   case IR_MAX:
   case IR_SEQUAL:
   case IR_SNEQUAL:
   case IR_SGE:
   case IR_SGT:
   case IR_SLE:
   case IR_SLT:
   case IR_POW:
   /* trinary operators */
   case IR_LRP:
      return emit_arith(emitInfo, n);

   case IR_EQUAL:
   case IR_NOTEQUAL:
      return emit_compare(emitInfo, n);

   case IR_CLAMP:
      return emit_clamp(emitInfo, n);
   case IR_TEX:
   case IR_TEXB:
   case IR_TEXP:
      return emit_tex(emitInfo, n);
   case IR_NEG:
      return emit_negation(emitInfo, n);
   case IR_FLOAT:
      /* find storage location for this float constant */
      n->Store->Index = _mesa_add_unnamed_constant(emitInfo->prog->Parameters,
                                                   n->Value,
                                                   n->Store->Size,
                                                   &n->Store->Swizzle);
      if (n->Store->Index < 0) {
         slang_info_log_error(emitInfo->log, "Ran out of space for constants");
         return NULL;
      }
      return NULL;

   case IR_COPY:
      return emit_copy(emitInfo, n);

   case IR_COND:
      return emit_cond(emitInfo, n);

   case IR_NOT:
      return emit_not(emitInfo, n);

   case IR_LABEL:
      return emit_label(emitInfo, n);

   case IR_KILL:
      return emit_kill(emitInfo);

   case IR_CALL:
      /* new variable scope for subroutines/function calls */
      _slang_push_var_table(emitInfo->vt);
      inst = emit_fcall(emitInfo, n);
      _slang_pop_var_table(emitInfo->vt);
      return inst;

   case IR_IF:
      return emit_if(emitInfo, n);

   case IR_LOOP:
      return emit_loop(emitInfo, n);
   case IR_BREAK_IF_TRUE:
   case IR_CONT_IF_TRUE:
      return emit_cont_break_if_true(emitInfo, n);
   case IR_BREAK:
      /* fall-through */
   case IR_CONT:
      return emit_cont_break(emitInfo, n);

   case IR_BEGIN_SUB:
      return new_instruction(emitInfo, OPCODE_BGNSUB);
   case IR_END_SUB:
      return new_instruction(emitInfo, OPCODE_ENDSUB);
   case IR_RETURN:
      return emit_return(emitInfo, n);

   case IR_NOP:
      return NULL;

   default:
      _mesa_problem(NULL, "Unexpected IR opcode in emit()\n");
   }
   return NULL;
}


/**
 * After code generation, any subroutines will be in separate program
 * objects.  This function appends all the subroutines onto the main
 * program and resolves the linking of all the branch/call instructions.
 * XXX this logic should really be part of the linking process...
 */
static void
_slang_resolve_subroutines(slang_emit_info *emitInfo)
{
   GET_CURRENT_CONTEXT(ctx);
   struct gl_program *mainP = emitInfo->prog;
   GLuint *subroutineLoc, i, total;

   subroutineLoc
      = (GLuint *) _mesa_malloc(emitInfo->NumSubroutines * sizeof(GLuint));

   /* total number of instructions */
   total = mainP->NumInstructions;
   for (i = 0; i < emitInfo->NumSubroutines; i++) {
      subroutineLoc[i] = total;
      total += emitInfo->Subroutines[i]->NumInstructions;
   }

   /* adjust BrancTargets within the functions */
   for (i = 0; i < emitInfo->NumSubroutines; i++) {
      struct gl_program *sub = emitInfo->Subroutines[i];
      GLuint j;
      for (j = 0; j < sub->NumInstructions; j++) {
         struct prog_instruction *inst = sub->Instructions + j;
         if (inst->Opcode != OPCODE_CAL && inst->BranchTarget >= 0) {
            inst->BranchTarget += subroutineLoc[i];
         }
      }
   }

   /* append subroutines' instructions after main's instructions */
   mainP->Instructions = _mesa_realloc_instructions(mainP->Instructions,
                                                    mainP->NumInstructions,
                                                    total);
   mainP->NumInstructions = total;
   for (i = 0; i < emitInfo->NumSubroutines; i++) {
      struct gl_program *sub = emitInfo->Subroutines[i];
      _mesa_copy_instructions(mainP->Instructions + subroutineLoc[i],
                              sub->Instructions,
                              sub->NumInstructions);
      /* delete subroutine code */
      sub->Parameters = NULL; /* prevent double-free */
      _mesa_reference_program(ctx, &emitInfo->Subroutines[i], NULL);
   }

   /* free subroutine list */
   if (emitInfo->Subroutines) {
      _mesa_free(emitInfo->Subroutines);
      emitInfo->Subroutines = NULL;
   }
   emitInfo->NumSubroutines = 0;

   /* Examine CAL instructions.
    * At this point, the BranchTarget field of the CAL instruction is
    * the number/id of the subroutine to call (an index into the
    * emitInfo->Subroutines list).
    * Translate that into an actual instruction location now.
    */
   for (i = 0; i < mainP->NumInstructions; i++) {
      struct prog_instruction *inst = mainP->Instructions + i;
      if (inst->Opcode == OPCODE_CAL) {
         const GLuint f = inst->BranchTarget;
         inst->BranchTarget = subroutineLoc[f];
      }
   }

   _mesa_free(subroutineLoc);
}




GLboolean
_slang_emit_code(slang_ir_node *n, slang_var_table *vt,
                 struct gl_program *prog, GLboolean withEnd,
                 slang_info_log *log)
{
   GET_CURRENT_CONTEXT(ctx);
   GLboolean success;
   slang_emit_info emitInfo;
   GLuint maxUniforms;

   emitInfo.log = log;
   emitInfo.vt = vt;
   emitInfo.prog = prog;
   emitInfo.Subroutines = NULL;
   emitInfo.NumSubroutines = 0;

   emitInfo.EmitHighLevelInstructions = ctx->Shader.EmitHighLevelInstructions;
   emitInfo.EmitCondCodes = ctx->Shader.EmitCondCodes;
   emitInfo.EmitComments = ctx->Shader.EmitComments;
   emitInfo.EmitBeginEndSub = GL_TRUE;

   if (!emitInfo.EmitCondCodes) {
      emitInfo.EmitHighLevelInstructions = GL_TRUE;
   }      

   /* Check uniform/constant limits */
   if (prog->Target == GL_FRAGMENT_PROGRAM_ARB) {
      maxUniforms = ctx->Const.FragmentProgram.MaxUniformComponents / 4;
   }
   else {
      assert(prog->Target == GL_VERTEX_PROGRAM_ARB);
      maxUniforms = ctx->Const.VertexProgram.MaxUniformComponents / 4;
   }
   if (prog->Parameters->NumParameters > maxUniforms) {
      slang_info_log_error(log, "Constant/uniform register limit exceeded");
      return GL_FALSE;
   }

   (void) emit(&emitInfo, n);

   /* finish up by adding the END opcode to program */
   if (withEnd) {
      struct prog_instruction *inst;
      inst = new_instruction(&emitInfo, OPCODE_END);
   }

   _slang_resolve_subroutines(&emitInfo);

   success = GL_TRUE;

#if 0
   printf("*********** End emit code (%u inst):\n", prog->NumInstructions);
   _mesa_print_program(prog);
   _mesa_print_program_parameters(ctx,prog);
#endif

   return success;
}<|MERGE_RESOLUTION|>--- conflicted
+++ resolved
@@ -1653,7 +1653,6 @@
    else {
       /* Variable array index */
       struct prog_instruction *inst;
-      slang_ir_storage dstStore = *n->Store;
 
       /* do codegen for array index expression */
       emit(emitInfo, n->Children[1]);
@@ -1664,13 +1663,6 @@
       n->Store->Parent = NULL;
       alloc_node_storage(emitInfo, n, -1);
 
-<<<<<<< HEAD
-      if (dstStore.Size > 4)
-         dstStore.Size = 4; /* only emit one instruction */
-
-      storage_to_dst_reg(&inst->DstReg, &dstStore, n->Writemask);
-      storage_to_src_reg(&inst->SrcReg[0], n->Children[1]->Store);
-=======
       if (n->Store->Size > 4) {
          /* need to multiply the index by the element size */
          GLint elemSize = (n->Store->Size + 3) / 4;
@@ -1684,7 +1676,6 @@
          storage_to_dst_reg(&inst->DstReg, &indexTemp, WRITEMASK_X);
          storage_to_src_reg(&inst->SrcReg[0], n->Children[1]->Store);
          constant_to_src_reg(&inst->SrcReg[1], elemSize, emitInfo);
->>>>>>> de14fdd6
 
          /* load ADDR[0].X = temp */
          inst = new_instruction(emitInfo, OPCODE_ARL);
