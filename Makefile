# Top-level Mesa makefile

TOP = .

SUBDIRS = src progs


default: $(TOP)/configs/current
	@for dir in $(SUBDIRS) ; do \
		if [ -d $$dir ] ; then \
			(cd $$dir && $(MAKE)) || exit 1 ; \
		fi \
	done

all: default


doxygen:
	cd doxygen && $(MAKE)

clean:
	-@touch $(TOP)/configs/current
	-@for dir in $(SUBDIRS) ; do \
		if [ -d $$dir ] ; then \
			(cd $$dir && $(MAKE) clean) ; \
		fi \
	done
	-@test -s $(TOP)/configs/current || rm -f $(TOP)/configs/current


realclean: clean
	-rm -rf lib*
	-rm -f $(TOP)/configs/current
	-rm -f $(TOP)/configs/autoconf
	-rm -rf autom4te.cache
	-find . '(' -name '*.o' -o -name '*.a' -o -name '*.so' -o \
	  -name depend -o -name depend.bak ')' -exec rm -f '{}' ';'


install:
	@for dir in $(SUBDIRS) ; do \
		if [ -d $$dir ] ; then \
			(cd $$dir && $(MAKE) install) || exit 1 ; \
		fi \
	done


.PHONY: default doxygen clean realclean install linux-directfb-install

# If there's no current configuration file
$(TOP)/configs/current:
	@echo
	@echo
	@echo "Please choose a configuration from the following list:"
	@ls -1 $(TOP)/configs | grep -v "current\|default\|CVS\|autoconf.*"
	@echo
	@echo "Then type 'make <config>' (ex: 'make linux-x86')"
	@echo
	@echo "Or, run './configure' then 'make'"
	@echo "See './configure --help' for details"
	@echo
	@echo "(ignore the following error message)"
	@exit 1


# Rules to set/install a specific build configuration
aix \
aix-64 \
aix-64-static \
aix-gcc \
aix-static \
autoconf \
bluegene-osmesa \
bluegene-xlc-osmesa \
beos \
catamount-osmesa-pgi \
darwin \
darwin-fat-32bit \
darwin-fat-all \
darwin-static \
darwin-static-x86ppc \
freebsd \
freebsd-dri \
freebsd-dri-amd64 \
freebsd-dri-x86 \
hpux10 \
hpux10-gcc \
hpux10-static \
hpux11-32 \
hpux11-32-static \
hpux11-32-static-nothreads \
hpux11-64 \
hpux11-64-static \
hpux11-ia64 \
hpux11-ia64-static \
hpux9 \
hpux9-gcc \
irix6-64 \
irix6-64-static \
irix6-n32 \
irix6-n32-static \
irix6-o32 \
irix6-o32-static \
linux \
linux-alpha \
linux-alpha-static \
linux-cell \
linux-cell-debug \
linux-debug \
linux-directfb \
linux-dri \
linux-dri-debug \
linux-dri-x86 \
linux-dri-x86-64 \
linux-dri-ppc \
linux-dri-xcb \
linux-egl \
linux-indirect \
linux-fbdev \
linux-glide \
linux-ia64-icc \
linux-ia64-icc-static \
linux-icc \
linux-icc-static \
linux-llvm \
linux-osmesa \
linux-osmesa16 \
linux-osmesa16-static \
linux-osmesa32 \
linux-ppc \
linux-ppc-static \
linux-profile \
linux-solo \
linux-solo-x86 \
linux-solo-ia64 \
linux-sparc \
linux-sparc5 \
linux-static \
linux-ultrasparc \
linux-tcc \
linux-x86 \
linux-x86-debug \
linux-x86-32 \
linux-x86-64 \
linux-x86-64-debug \
linux-x86-64-profile \
linux-x86-64-static \
linux-x86-glide \
linux-x86-profile \
linux-x86-static \
netbsd \
openbsd \
osf1 \
osf1-static \
solaris-x86 \
solaris-x86-gcc \
solaris-x86-gcc-static \
sunos4 \
sunos4-gcc \
sunos4-static \
sunos5 \
sunos5-gcc \
sunos5-64-gcc \
sunos5-smp \
sunos5-v8 \
sunos5-v8-static \
sunos5-v9 \
sunos5-v9-static \
sunos5-v9-cc-g++ \
ultrix-gcc:
	@ if test -f configs/current || test -L configs/current ; then \
		echo "Please run 'make realclean' before changing configs" ; \
		exit 1 ; \
	fi
	(cd configs && rm -f current && ln -s $@ current)
	$(MAKE) default


# Rules for making release tarballs

<<<<<<< HEAD
VERSION=7.5-devel
DIRECTORY = Mesa-$(VERSION)
LIB_NAME = MesaLib-$(VERSION)
DEMO_NAME = MesaDemos-$(VERSION)
GLUT_NAME = MesaGLUT-$(VERSION)
=======
DIRECTORY = Mesa-7.4
LIB_NAME = MesaLib-7.4
DEMO_NAME = MesaDemos-7.4
GLUT_NAME = MesaGLUT-7.4
>>>>>>> b907d4cd

MAIN_FILES = \
	$(DIRECTORY)/Makefile*						\
	$(DIRECTORY)/configure						\
	$(DIRECTORY)/configure.ac					\
	$(DIRECTORY)/acinclude.m4					\
	$(DIRECTORY)/aclocal.m4						\
	$(DIRECTORY)/descrip.mms					\
	$(DIRECTORY)/mms-config.					\
	$(DIRECTORY)/bin/config.guess					\
	$(DIRECTORY)/bin/config.sub					\
	$(DIRECTORY)/bin/install-sh					\
	$(DIRECTORY)/bin/mklib						\
	$(DIRECTORY)/bin/minstall					\
	$(DIRECTORY)/bin/version.mk					\
	$(DIRECTORY)/configs/[a-z]*					\
	$(DIRECTORY)/docs/*.html					\
	$(DIRECTORY)/docs/COPYING					\
	$(DIRECTORY)/docs/README.*					\
	$(DIRECTORY)/docs/RELNOTES*					\
	$(DIRECTORY)/docs/*.spec					\
	$(DIRECTORY)/include/GL/internal/glcore.h			\
	$(DIRECTORY)/include/GL/dmesa.h					\
	$(DIRECTORY)/include/GL/ggimesa.h				\
	$(DIRECTORY)/include/GL/gl.h					\
	$(DIRECTORY)/include/GL/glext.h					\
	$(DIRECTORY)/include/GL/gl_mangle.h				\
	$(DIRECTORY)/include/GL/glu.h					\
	$(DIRECTORY)/include/GL/glu_mangle.h				\
	$(DIRECTORY)/include/GL/glx.h					\
	$(DIRECTORY)/include/GL/glxext.h				\
	$(DIRECTORY)/include/GL/glx_mangle.h				\
	$(DIRECTORY)/include/GL/glfbdev.h				\
	$(DIRECTORY)/include/GL/mesa_wgl.h				\
	$(DIRECTORY)/include/GL/mglmesa.h				\
	$(DIRECTORY)/include/GL/osmesa.h				\
	$(DIRECTORY)/include/GL/svgamesa.h				\
	$(DIRECTORY)/include/GL/vms_x_fix.h				\
	$(DIRECTORY)/include/GL/wmesa.h					\
	$(DIRECTORY)/src/Makefile					\
	$(DIRECTORY)/src/descrip.mms					\
	$(DIRECTORY)/src/mesa/Makefile*					\
	$(DIRECTORY)/src/mesa/sources					\
	$(DIRECTORY)/src/mesa/descrip.mms				\
	$(DIRECTORY)/src/mesa/gl.pc.in					\
	$(DIRECTORY)/src/mesa/osmesa.pc.in				\
	$(DIRECTORY)/src/mesa/depend					\
	$(DIRECTORY)/src/mesa/main/*.[chS]				\
	$(DIRECTORY)/src/mesa/main/descrip.mms				\
	$(DIRECTORY)/src/mesa/glapi/*.[chS]				\
	$(DIRECTORY)/src/mesa/glapi/descrip.mms				\
	$(DIRECTORY)/src/mesa/math/*.[ch]				\
	$(DIRECTORY)/src/mesa/math/descrip.mms				\
	$(DIRECTORY)/src/mesa/shader/*.[ch]				\
	$(DIRECTORY)/src/mesa/shader/descrip.mms			\
	$(DIRECTORY)/src/mesa/shader/grammar/*.[ch]			\
	$(DIRECTORY)/src/mesa/shader/grammar/descrip.mms		\
	$(DIRECTORY)/src/mesa/shader/slang/*.[ch]			\
	$(DIRECTORY)/src/mesa/shader/slang/descrip.mms			\
	$(DIRECTORY)/src/mesa/shader/slang/library/*.[ch]		\
	$(DIRECTORY)/src/mesa/shader/slang/library/*.gc			\
	$(DIRECTORY)/src/mesa/shader/slang/library/*.syn		\
	$(DIRECTORY)/src/mesa/shader/slang/library/Makefile		\
	$(DIRECTORY)/src/mesa/swrast/*.[ch]				\
	$(DIRECTORY)/src/mesa/swrast/descrip.mms			\
	$(DIRECTORY)/src/mesa/swrast_setup/*.[ch]			\
	$(DIRECTORY)/src/mesa/swrast_setup/descrip.mms			\
	$(DIRECTORY)/src/mesa/vbo/*.[chS]				\
	$(DIRECTORY)/src/mesa/vbo/descrip.mms				\
	$(DIRECTORY)/src/mesa/tnl/*.[chS]				\
	$(DIRECTORY)/src/mesa/tnl/descrip.mms				\
	$(DIRECTORY)/src/mesa/tnl_dd/*.[ch]				\
	$(DIRECTORY)/src/mesa/tnl_dd/imm/*.[ch]				\
	$(DIRECTORY)/src/mesa/tnl_dd/imm/NOTES.imm			\
	$(DIRECTORY)/src/mesa/drivers/Makefile				\
	$(DIRECTORY)/src/mesa/drivers/beos/*.cpp			\
	$(DIRECTORY)/src/mesa/drivers/beos/Makefile			\
	$(DIRECTORY)/src/mesa/drivers/common/*.[ch]			\
	$(DIRECTORY)/src/mesa/drivers/common/descrip.mms		\
	$(DIRECTORY)/src/mesa/drivers/directfb/*.[ch]			\
	$(DIRECTORY)/src/mesa/drivers/directfb/Makefile			\
	$(DIRECTORY)/src/mesa/drivers/dos/*.[chS]			\
	$(DIRECTORY)/src/mesa/drivers/fbdev/Makefile			\
	$(DIRECTORY)/src/mesa/drivers/fbdev/glfbdev.c			\
	$(DIRECTORY)/src/mesa/drivers/glide/*.[ch]			\
	$(DIRECTORY)/src/mesa/drivers/ggi/*.[ch]			\
	$(DIRECTORY)/src/mesa/drivers/ggi/ggimesa.conf.in		\
	$(DIRECTORY)/src/mesa/drivers/ggi/default/*.c			\
	$(DIRECTORY)/src/mesa/drivers/ggi/default/genkgi.conf.in	\
	$(DIRECTORY)/src/mesa/drivers/ggi/display/*.c			\
	$(DIRECTORY)/src/mesa/drivers/ggi/display/fbdev.conf.in		\
	$(DIRECTORY)/src/mesa/drivers/ggi/include/ggi/mesa/*.h		\
	$(DIRECTORY)/src/mesa/drivers/osmesa/Makefile			\
	$(DIRECTORY)/src/mesa/drivers/osmesa/Makefile.win		\
	$(DIRECTORY)/src/mesa/drivers/osmesa/descrip.mms		\
	$(DIRECTORY)/src/mesa/drivers/osmesa/osmesa.def			\
	$(DIRECTORY)/src/mesa/drivers/osmesa/*.[ch]			\
	$(DIRECTORY)/src/mesa/drivers/svga/*.[ch]			\
	$(DIRECTORY)/src/mesa/drivers/windows/*/*.[ch]			\
	$(DIRECTORY)/src/mesa/drivers/windows/*/*.def			\
	$(DIRECTORY)/src/mesa/drivers/x11/Makefile			\
	$(DIRECTORY)/src/mesa/drivers/x11/descrip.mms			\
	$(DIRECTORY)/src/mesa/drivers/x11/*.[ch]			\
	$(DIRECTORY)/src/mesa/drivers/glslcompiler/Makefile		\
	$(DIRECTORY)/src/mesa/drivers/glslcompiler/glslcompiler.c	\
	$(DIRECTORY)/src/mesa/ppc/*.[ch]				\
	$(DIRECTORY)/src/mesa/sparc/*.[chS]				\
	$(DIRECTORY)/src/mesa/x86/Makefile				\
	$(DIRECTORY)/src/mesa/x86/*.[ch]				\
	$(DIRECTORY)/src/mesa/x86/*.S					\
	$(DIRECTORY)/src/mesa/x86/rtasm/*.[ch]				\
	$(DIRECTORY)/src/mesa/x86-64/*.[chS]				\
	$(DIRECTORY)/src/mesa/x86-64/Makefile				\
	$(DIRECTORY)/progs/Makefile					\
	$(DIRECTORY)/progs/util/README					\
	$(DIRECTORY)/progs/util/*.[ch]					\
	$(DIRECTORY)/progs/util/sampleMakefile				\
	$(DIRECTORY)/vms/analyze_map.com				\
	$(DIRECTORY)/vms/xlib.opt					\
	$(DIRECTORY)/vms/xlib_share.opt					\
	$(DIRECTORY)/windows/VC8/


DRI_FILES = \
	$(DIRECTORY)/include/GL/internal/dri_interface.h		\
	$(DIRECTORY)/include/GL/internal/glcore.h			\
	$(DIRECTORY)/include/GL/internal/sarea.h			\
	$(DIRECTORY)/src/glx/Makefile					\
	$(DIRECTORY)/src/glx/x11/Makefile				\
	$(DIRECTORY)/src/glx/x11/*.[ch]					\
	$(DIRECTORY)/src/mesa/drivers/dri/Makefile			\
	$(DIRECTORY)/src/mesa/drivers/dri/Makefile.template		\
	$(DIRECTORY)/src/mesa/drivers/dri/dri.pc.in			\
	$(DIRECTORY)/src/mesa/drivers/dri/common/xmlpool/*.[ch]		\
	$(DIRECTORY)/src/mesa/drivers/dri/common/xmlpool/*.po		\
	$(DIRECTORY)/src/mesa/drivers/dri/*/*.[chS]			\
	$(DIRECTORY)/src/mesa/drivers/dri/*/Makefile			\
	$(DIRECTORY)/src/mesa/drivers/dri/*/Doxyfile			\
	$(DIRECTORY)/src/mesa/drivers/dri/*/server/*.[ch]

SGI_GLU_FILES = \
	$(DIRECTORY)/src/glu/Makefile					\
	$(DIRECTORY)/src/glu/descrip.mms				\
	$(DIRECTORY)/src/glu/glu.pc.in					\
	$(DIRECTORY)/src/glu/sgi/Makefile				\
	$(DIRECTORY)/src/glu/sgi/Makefile.mgw				\
	$(DIRECTORY)/src/glu/sgi/Makefile.win				\
	$(DIRECTORY)/src/glu/sgi/Makefile.DJ				\
	$(DIRECTORY)/src/glu/sgi/glu.def				\
	$(DIRECTORY)/src/glu/sgi/dummy.cc				\
	$(DIRECTORY)/src/glu/sgi/descrip.mms				\
	$(DIRECTORY)/src/glu/sgi/glu.exports				\
	$(DIRECTORY)/src/glu/sgi/glu.exports.darwin			\
	$(DIRECTORY)/src/glu/sgi/mesaglu.opt				\
	$(DIRECTORY)/src/glu/sgi/include/gluos.h			\
	$(DIRECTORY)/src/glu/sgi/libnurbs/interface/*.h			\
	$(DIRECTORY)/src/glu/sgi/libnurbs/interface/*.cc		\
	$(DIRECTORY)/src/glu/sgi/libnurbs/internals/*.h			\
	$(DIRECTORY)/src/glu/sgi/libnurbs/internals/*.cc		\
	$(DIRECTORY)/src/glu/sgi/libnurbs/nurbtess/*.h			\
	$(DIRECTORY)/src/glu/sgi/libnurbs/nurbtess/*.cc			\
	$(DIRECTORY)/src/glu/sgi/libtess/README				\
	$(DIRECTORY)/src/glu/sgi/libtess/alg-outline			\
	$(DIRECTORY)/src/glu/sgi/libtess/*.[ch]				\
	$(DIRECTORY)/src/glu/sgi/libutil/*.[ch]

MESA_GLU_FILES = \
	$(DIRECTORY)/src/glu/mesa/README[12]		\
	$(DIRECTORY)/src/glu/mesa/Makefile*		\
	$(DIRECTORY)/src/glu/mesa/descrip.mms		\
	$(DIRECTORY)/src/glu/mesa/mms_depend		\
	$(DIRECTORY)/src/glu/mesa/*.def			\
	$(DIRECTORY)/src/glu/mesa/depend		\
	$(DIRECTORY)/src/glu/mesa/*.[ch]

GLW_FILES = \
	$(DIRECTORY)/src/glw/*.[ch]			\
	$(DIRECTORY)/src/glw/Makefile*			\
	$(DIRECTORY)/src/glw/README			\
	$(DIRECTORY)/src/glw/glw.pc.in			\
	$(DIRECTORY)/src/glw/depend

DEMO_FILES = \
	$(DIRECTORY)/progs/beos/*.cpp			\
	$(DIRECTORY)/progs/beos/Makefile		\
	$(DIRECTORY)/progs/images/*.rgb			\
	$(DIRECTORY)/progs/images/*.rgba		\
	$(DIRECTORY)/progs/demos/Makefile*		\
	$(DIRECTORY)/progs/demos/descrip.mms		\
	$(DIRECTORY)/progs/demos/*.[ch]			\
	$(DIRECTORY)/progs/demos/*.cxx			\
	$(DIRECTORY)/progs/demos/*.dat			\
	$(DIRECTORY)/progs/demos/README			\
	$(DIRECTORY)/progs/fbdev/Makefile		\
	$(DIRECTORY)/progs/fbdev/glfbdevtest.c		\
	$(DIRECTORY)/progs/osdemos/Makefile		\
	$(DIRECTORY)/progs/osdemos/*.c			\
	$(DIRECTORY)/progs/xdemos/Makefile*		\
	$(DIRECTORY)/progs/xdemos/descrip.mms		\
	$(DIRECTORY)/progs/xdemos/*.[chf]		\
	$(DIRECTORY)/progs/redbook/Makefile*		\
	$(DIRECTORY)/progs/redbook/README		\
	$(DIRECTORY)/progs/redbook/*.[ch]		\
	$(DIRECTORY)/progs/samples/Makefile*		\
	$(DIRECTORY)/progs/samples/README		\
	$(DIRECTORY)/progs/samples/*.c			\
	$(DIRECTORY)/progs/glsl/Makefile*		\
	$(DIRECTORY)/progs/glsl/*.c			\
	$(DIRECTORY)/progs/glsl/*.frag			\
	$(DIRECTORY)/progs/glsl/*.vert			\
	$(DIRECTORY)/progs/windml/Makefile.ugl		\
	$(DIRECTORY)/progs/windml/*.c			\
	$(DIRECTORY)/progs/windml/*.bmp			\
	$(DIRECTORY)/progs/ggi/*.c			\
	$(DIRECTORY)/windows/VC6/progs/demos/*.dsp	\
	$(DIRECTORY)/windows/VC6/progs/progs.dsw	\
	$(DIRECTORY)/windows/VC7/progs/demos/*.vcproj	\
	$(DIRECTORY)/windows/VC7/progs/progs.sln

GLUT_FILES = \
	$(DIRECTORY)/include/GL/glut.h			\
	$(DIRECTORY)/include/GL/glutf90.h		\
	$(DIRECTORY)/src/glut/glx/Makefile*		\
	$(DIRECTORY)/src/glut/glx/depend		\
	$(DIRECTORY)/src/glut/glx/glut.pc.in		\
	$(DIRECTORY)/src/glut/glx/*def			\
	$(DIRECTORY)/src/glut/glx/descrip.mms		\
	$(DIRECTORY)/src/glut/glx/mms_depend		\
	$(DIRECTORY)/src/glut/glx/*.[ch]		\
	$(DIRECTORY)/src/glut/beos/*.[ch]		\
	$(DIRECTORY)/src/glut/beos/*.cpp		\
	$(DIRECTORY)/src/glut/beos/Makefile		\
	$(DIRECTORY)/src/glut/dos/*.[ch]		\
	$(DIRECTORY)/src/glut/dos/Makefile.DJ		\
	$(DIRECTORY)/src/glut/dos/PC_HW/*.[chS]		\
	$(DIRECTORY)/src/glut/ggi/*.[ch]		\
	$(DIRECTORY)/src/glut/ggi/Makefile		\
	$(DIRECTORY)/src/glut/fbdev/Makefile		\
	$(DIRECTORY)/src/glut/fbdev/*[ch]		\
	$(DIRECTORY)/src/glut/mini/*[ch]		\
	$(DIRECTORY)/src/glut/mini/glut.pc.in		\
	$(DIRECTORY)/src/glut/directfb/Makefile		\
	$(DIRECTORY)/src/glut/directfb/NOTES		\
	$(DIRECTORY)/src/glut/directfb/*[ch]		\
	$(DIRECTORY)/windows/VC6/progs/glut/glut.dsp	\
	$(DIRECTORY)/windows/VC7/progs/glut/glut.vcproj

DEPEND_FILES = \
	$(TOP)/src/mesa/depend		\
	$(TOP)/src/glx/x11/depend	\
	$(TOP)/src/glw/depend		\
	$(TOP)/src/glut/glx/depend	\
	$(TOP)/src/glu/sgi/depend


LIB_FILES = $(MAIN_FILES) $(DRI_FILES) $(SGI_GLU_FILES) $(GLW_FILES)


# Everything for new a Mesa release:
tarballs: rm_depend configure aclocal.m4 lib_gz demo_gz glut_gz \
	lib_bz2 demo_bz2 glut_bz2 lib_zip demo_zip glut_zip md5


# Helper for autoconf builds
ACLOCAL = aclocal
ACLOCAL_FLAGS =
AUTOCONF = autoconf
AC_FLAGS =
aclocal.m4: configure.ac acinclude.m4
	$(ACLOCAL) $(ACLOCAL_FLAGS)
configure: configure.ac aclocal.m4 acinclude.m4
	$(AUTOCONF) $(AC_FLAGS)

rm_depend:
	@for dep in $(DEPEND_FILES) ; do \
		rm -f $$dep ; \
		touch $$dep ; \
	done

lib_gz:
	rm -f configs/current ; \
	rm -f configs/autoconf ; \
	cd .. ; \
	tar -cf $(LIB_NAME).tar $(LIB_FILES) ; \
	gzip $(LIB_NAME).tar ; \
	mv $(LIB_NAME).tar.gz $(DIRECTORY)

demo_gz:
	cd .. ; \
	tar -cf $(DEMO_NAME).tar $(DEMO_FILES) ; \
	gzip $(DEMO_NAME).tar ; \
	mv $(DEMO_NAME).tar.gz $(DIRECTORY)

glut_gz:
	cd .. ; \
	tar -cf $(GLUT_NAME).tar $(GLUT_FILES) ; \
	gzip $(GLUT_NAME).tar ; \
	mv $(GLUT_NAME).tar.gz $(DIRECTORY)

lib_bz2:
	rm -f configs/current ; \
	rm -f configs/autoconf ; \
	cd .. ; \
	tar -cf $(LIB_NAME).tar $(LIB_FILES) ; \
	bzip2 $(LIB_NAME).tar ; \
	mv $(LIB_NAME).tar.bz2 $(DIRECTORY)

demo_bz2:
	cd .. ; \
	tar -cf $(DEMO_NAME).tar $(DEMO_FILES) ; \
	bzip2 $(DEMO_NAME).tar ; \
	mv $(DEMO_NAME).tar.bz2 $(DIRECTORY)

glut_bz2:
	cd .. ; \
	tar -cf $(GLUT_NAME).tar $(GLUT_FILES) ; \
	bzip2 $(GLUT_NAME).tar ; \
	mv $(GLUT_NAME).tar.bz2 $(DIRECTORY)

lib_zip:
	rm -f configs/current ; \
	rm -f configs/autoconf ; \
	rm -f $(LIB_NAME).zip ; \
	cd .. ; \
	zip -qr $(LIB_NAME).zip $(LIB_FILES) ; \
	mv $(LIB_NAME).zip $(DIRECTORY)

demo_zip:
	rm -f $(DEMO_NAME).zip ; \
	cd .. ; \
	zip -qr $(DEMO_NAME).zip $(DEMO_FILES) ; \
	mv $(DEMO_NAME).zip $(DIRECTORY)

glut_zip:
	rm -f $(GLUT_NAME).zip ; \
	cd .. ; \
	zip -qr $(GLUT_NAME).zip $(GLUT_FILES) ; \
	mv $(GLUT_NAME).zip $(DIRECTORY)

md5:
	@-md5sum $(LIB_NAME).tar.gz
	@-md5sum $(LIB_NAME).tar.bz2
	@-md5sum $(LIB_NAME).zip
	@-md5sum $(DEMO_NAME).tar.gz
	@-md5sum $(DEMO_NAME).tar.bz2
	@-md5sum $(DEMO_NAME).zip
	@-md5sum $(GLUT_NAME).tar.gz
	@-md5sum $(GLUT_NAME).tar.bz2
	@-md5sum $(GLUT_NAME).zip

.PHONY: tarballs rm_depend lib_gz demo_gz glut_gz lib_bz2 demo_bz2 \
	glut_bz2 lib_zip demo_zip glut_zip md5<|MERGE_RESOLUTION|>--- conflicted
+++ resolved
@@ -178,18 +178,11 @@
 
 # Rules for making release tarballs
 
-<<<<<<< HEAD
 VERSION=7.5-devel
 DIRECTORY = Mesa-$(VERSION)
 LIB_NAME = MesaLib-$(VERSION)
 DEMO_NAME = MesaDemos-$(VERSION)
 GLUT_NAME = MesaGLUT-$(VERSION)
-=======
-DIRECTORY = Mesa-7.4
-LIB_NAME = MesaLib-7.4
-DEMO_NAME = MesaDemos-7.4
-GLUT_NAME = MesaGLUT-7.4
->>>>>>> b907d4cd
 
 MAIN_FILES = \
 	$(DIRECTORY)/Makefile*						\
